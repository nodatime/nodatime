Core concepts in Noda Time

One of the benefits of Noda Time over the Base Class Library (BCL)
time support is the representation of different concepts with
different types. The downside of this is that there are more types
to learn about, and you're forced to make decisions between subtly
different concepts where in the BCL you could just use `DateTime`
and *hope* you were doing the right thing.

By forcing you to think a little bit more upfront, we're hoping
you'll gain a greater understanding not only of how your code works
but sometimes what data you're trying to represent anyway - you
should *expect* the use of Noda Time to clarify your thinking around
date and time data for your whole project.

This document introduces the core concepts, but in order to avoid it
being too overwhelming, we won't go into the fine details. See
individual pages (particularly the ["choosing between
types"](type-choices.html) page) and the [API documentation][api]
for more information.

"Local" and "global" (or "absolute") types
------------------------------------------

Many of the concepts can be considered as either *local* or
*global*. These terms are fairly common within other APIs and
documentation, but they can be confusing to start with. (Global
values are also called *absolute* values in [some writing][2], although
we don't use this name in Noda Time.)

The key difference is that people all around the world will agree on
a *global* value simultaneously, whereas they may all see different
*local* values for the same global value, due to time zones. A local
value has no associated time zone in Noda Time; in particular it is
*not* just "a date and time fixed to the local time of the computer
running the code" as a `DateTime` with a `Kind` of `Local` is
interpreted in .NET.

Internally, Noda Time has a concept of a `LocalInstant` which is a
local value without reference to any particular calendar system, but
this is currently not exposed. Similarly, [`LocalTime`][LocalTime] does
not refer to a calendar system - we assume that all calendars are based
around solar days 24 hours in length (give or take daylight saving
changes). However, the [`LocalDate`][LocalDate] and
[`LocalDateTime`][LocalDateTime] types *do* both refer to calendar
systems... see the later section on calendars for more information.

The global time line, and `Instant`
-----------------------------------

Noda Time assumes a single non-relativistic time line: global time
progresses linearly, and everyone in the universe would agree on the
global concept of "now". Time is measured with a granularity of
*ticks* where there are 10,000 ticks in a millisecond. This is the
same concept of a tick which is used in `DateTime` and `TimeSpan` in
.NET, although a `Stopwatch` tick in .NET can vary based on the
timer used.

The "zero point" used everywhere in Noda Time is the Unix epoch:
midnight at the start of January 1st 1970, UTC. (UTC itself did not
exist in 1970, but that's another matter.) The Unix epoch happens
to be a common zero point used in many other systems - but if we had
used some other zero point (such a January 1st 2000 UTC) it would
simply have offset the values, and changed the maximum and minimum
representable values. It's just an origin.

The Noda Time [`Instant`][Instant] type represents a point on this
global timeline: the number of ticks which have elapsed since the Unix
epoch. The value can be negative for dates and times before 1970 of
course - the range of supported dates is from around 27000 BCE to
around 31000 CE in the Gregorian calendar.

An `Instant` has no concept of a particular time zone - it is 
*just* the number of ticks which have occurred since
the Unix epoch. The fact that the Unix epoch is defined in terms of
UTC is irrelevant - it could have been defined in terms of a
different time zone just as easily, such as "1am on January 1st 1970
in the Europe/London time zone" (as the UK time zone was
experimentally an hour ahead of UTC at the time). The tick values
would remain the same.

Similarly, an `Instant` has no concept of a particular calendar
system - it is meaningless to ask which month an instant occurs in,
as the concept of a month (or year, etc) is only relevant within a
particular calendar system.

`Instant` is a good type to use for "when something happened" - a
timestamp in a log file, for example. The instant can then be
*interpreted* in a particular time zone and calendar system, in a
way which is useful to the person looking at the log.

Calendar systems
----------------

Humans break up time into units such as years, months, days, hours,
minutes and so on. While time itself has no such concept, it makes
life more convenient for people. Unfortunately - and this is a
recurrent theme in software - humanity hasn't done very well in
agreeing a single system to use. So there are multiple different
calendars, including Gregorian, Julian, Coptic and Buddhist. These
allow different people to talk about the same local time in
different ways - the Unix epoch occurred on December 19th 1969 in
the Julian calendar system, for example.

The calendar system you use is one of the few things Noda Time is
willing to use a default for: unless you specify otherwise, the
ISO-8601 calendar is used. If you don't know which calendar you ought
to use, this is almost certainly the one for you.

In Noda Time, the [`CalendarSystem`][CalendarSystem] type handles the
details of different calendar systems. Most of the methods are internal,
although a few useful methods are exposed. Most of the time even if you
*do* need to use a `CalendarSystem`, you can just fetch a reference to
an appropriate object, and then pass it to other constructors etc as a
little bundle of magic which simply does the right thing for you.

Time zones
----------

In the most basic sense, a time zone is a mapping between [UTC][]
date/times and local date/times - or equivalently, a mapping from
UTC instants to *offsets*, where an offset is simply the difference
between UTC and local time. In Noda Time, time zones are represented
by the [`DateTimeZone`][DateTimeZone] class, and offsets are represented
by the [`Offset`][Offset] struct.

An offset is positive if local time is later than (ahead of) UTC,
and negative if local time is earlier than (behind) UTC. For
example, the offset in France is +1 hour in the winter and +2 hours in
the summer; the offset in California is -8 hours in the winter and
-7 hours in the summer. So at noon UTC in winter, it's 4am in
California and 1pm in France.

As well as mapping any particular instant to an offset,
`DateTimeZone` allows you to find out the name of the part of the
time zone for that instant, as well as when the next or previous
change occurs - usually for daylight saving changes.

Most of the time when you use a `DateTimeZone` you won't need
worry about that - the main purpose is usually to convert between a
[`ZonedDateTime`][ZonedDateTime] and a [`LocalDateTime`][LocalDateTime]
- where the names mean exactly what you expect them to. There's a slight
twist to this: converting from an `Instant` or a `ZonedDateTime` to a
`LocalDateTime` is unambiguous; at any point in time, all the (accurate)
clocks in a particular time zone will show the same time... but the
reverse isn't true. Any one local time can map to:

- A single instant in time: this is the case for almost all the time.
- Two instants in time: this occurs around a time zone transition
which goes from one offset to an earlier one, e.g. turning clocks
back in the fall. If the clocks go back at 2am local time to 1am
local time, then 1.30am occurs twice... so you need to tell Noda
Time which of the possibilities you want to account for.
- Zero instants in time: this occurs around a time zone transition
which goes from one offset to a later one, e.g. turning clocks
forward in the spring. If the clocks go forward at 1am local time to
2am local time, then 1.30am doesn't occur at all.

Noda Time makes it *reasonably* easy to handle these situations, but
you need to work out what you want to happen. See the [`DateTimeZone`
documentation][DateTimeZone] for more details and options.

<<<<<<< HEAD
Also note that in some cases, you may not have full time zone information,
but have just a local time and an offset. For example, if you're parsing the string
"2012-06-26T20:41:00+01:00" that gives the information that the local time is one hour
ahead of UTC - but it doesn't give any indication of what the offset would be at any other
time. In this situation, you should use [`OffsetDateTime`][OffsetDateTime]
=======
There are various different sources of time zone information available, and Noda Time
handles two of them: it is able to map BCL `TimeZoneInfo` objects using `BclDateTimeZone`,
and the [TZDB][TZDB] (aka Olson) database. A version of TZDB is embedded within the Noda Time
distribution, and if you need a more recent one, there are [instructions on how to download and
use new data](tzdb.txt). We generally recommend that you isolate yourself from the provider you're
using by only depending on [`IDateTimeZoneProvider`][IDateTimeZoneProvider], and injecting the appropriate
provider in the normal way. "Stock" providers are available via the [`DateTimeZoneProviders`][DateTimeZoneProviders]
class.
>>>>>>> 247f7fde

[api]: ../api/Index.html
[2]: http://blogs.msdn.com/b/bclteam/archive/2007/06/18/a-brief-history-of-datetime-anthony-moore.aspx
[LocalTime]: noda-type://NodaTime.LocalTime
[LocalDate]: noda-type://NodaTime.LocalDate
[LocalDateTime]: noda-type://NodaTime.LocalDateTime
[Instant]: noda-type://NodaTime.Instant
[CalendarSystem]: noda-type://NodaTime.CalendarSystem
[UTC]: http://en.wikipedia.org/wiki/Coordinated_Universal_Time
[DateTimeZone]: noda-type://NodaTime.DateTimeZone
[Offset]: noda-type://NodaTime.Offset
<<<<<<< HEAD
[Offset]: noda-type://NodaTime.OffsetDateTime
[ZonedDateTime]: noda-type://NodaTime.ZonedDateTime

=======
[ZonedDateTime]: noda-type://NodaTime.ZonedDateTime
[TZDB]: http://www.iana.org/time-zones
[IDateTimeZoneProvider]: noda-type://NodaTime.IDateTimeZoneProvider
[DateTimeZoneProviders]: noda-type://NodaTime.DateTimeZoneProviders

>>>>>>> 247f7fde
<|MERGE_RESOLUTION|>--- conflicted
+++ resolved
@@ -1,200 +1,192 @@
-Core concepts in Noda Time
-
-One of the benefits of Noda Time over the Base Class Library (BCL)
-time support is the representation of different concepts with
-different types. The downside of this is that there are more types
-to learn about, and you're forced to make decisions between subtly
-different concepts where in the BCL you could just use `DateTime`
-and *hope* you were doing the right thing.
-
-By forcing you to think a little bit more upfront, we're hoping
-you'll gain a greater understanding not only of how your code works
-but sometimes what data you're trying to represent anyway - you
-should *expect* the use of Noda Time to clarify your thinking around
-date and time data for your whole project.
-
-This document introduces the core concepts, but in order to avoid it
-being too overwhelming, we won't go into the fine details. See
-individual pages (particularly the ["choosing between
-types"](type-choices.html) page) and the [API documentation][api]
-for more information.
-
-"Local" and "global" (or "absolute") types
-------------------------------------------
-
-Many of the concepts can be considered as either *local* or
-*global*. These terms are fairly common within other APIs and
-documentation, but they can be confusing to start with. (Global
-values are also called *absolute* values in [some writing][2], although
-we don't use this name in Noda Time.)
-
-The key difference is that people all around the world will agree on
-a *global* value simultaneously, whereas they may all see different
-*local* values for the same global value, due to time zones. A local
-value has no associated time zone in Noda Time; in particular it is
-*not* just "a date and time fixed to the local time of the computer
-running the code" as a `DateTime` with a `Kind` of `Local` is
-interpreted in .NET.
-
-Internally, Noda Time has a concept of a `LocalInstant` which is a
-local value without reference to any particular calendar system, but
-this is currently not exposed. Similarly, [`LocalTime`][LocalTime] does
-not refer to a calendar system - we assume that all calendars are based
-around solar days 24 hours in length (give or take daylight saving
-changes). However, the [`LocalDate`][LocalDate] and
-[`LocalDateTime`][LocalDateTime] types *do* both refer to calendar
-systems... see the later section on calendars for more information.
-
-The global time line, and `Instant`
------------------------------------
-
-Noda Time assumes a single non-relativistic time line: global time
-progresses linearly, and everyone in the universe would agree on the
-global concept of "now". Time is measured with a granularity of
-*ticks* where there are 10,000 ticks in a millisecond. This is the
-same concept of a tick which is used in `DateTime` and `TimeSpan` in
-.NET, although a `Stopwatch` tick in .NET can vary based on the
-timer used.
-
-The "zero point" used everywhere in Noda Time is the Unix epoch:
-midnight at the start of January 1st 1970, UTC. (UTC itself did not
-exist in 1970, but that's another matter.) The Unix epoch happens
-to be a common zero point used in many other systems - but if we had
-used some other zero point (such a January 1st 2000 UTC) it would
-simply have offset the values, and changed the maximum and minimum
-representable values. It's just an origin.
-
-The Noda Time [`Instant`][Instant] type represents a point on this
-global timeline: the number of ticks which have elapsed since the Unix
-epoch. The value can be negative for dates and times before 1970 of
-course - the range of supported dates is from around 27000 BCE to
-around 31000 CE in the Gregorian calendar.
-
-An `Instant` has no concept of a particular time zone - it is 
-*just* the number of ticks which have occurred since
-the Unix epoch. The fact that the Unix epoch is defined in terms of
-UTC is irrelevant - it could have been defined in terms of a
-different time zone just as easily, such as "1am on January 1st 1970
-in the Europe/London time zone" (as the UK time zone was
-experimentally an hour ahead of UTC at the time). The tick values
-would remain the same.
-
-Similarly, an `Instant` has no concept of a particular calendar
-system - it is meaningless to ask which month an instant occurs in,
-as the concept of a month (or year, etc) is only relevant within a
-particular calendar system.
-
-`Instant` is a good type to use for "when something happened" - a
-timestamp in a log file, for example. The instant can then be
-*interpreted* in a particular time zone and calendar system, in a
-way which is useful to the person looking at the log.
-
-Calendar systems
-----------------
-
-Humans break up time into units such as years, months, days, hours,
-minutes and so on. While time itself has no such concept, it makes
-life more convenient for people. Unfortunately - and this is a
-recurrent theme in software - humanity hasn't done very well in
-agreeing a single system to use. So there are multiple different
-calendars, including Gregorian, Julian, Coptic and Buddhist. These
-allow different people to talk about the same local time in
-different ways - the Unix epoch occurred on December 19th 1969 in
-the Julian calendar system, for example.
-
-The calendar system you use is one of the few things Noda Time is
-willing to use a default for: unless you specify otherwise, the
-ISO-8601 calendar is used. If you don't know which calendar you ought
-to use, this is almost certainly the one for you.
-
-In Noda Time, the [`CalendarSystem`][CalendarSystem] type handles the
-details of different calendar systems. Most of the methods are internal,
-although a few useful methods are exposed. Most of the time even if you
-*do* need to use a `CalendarSystem`, you can just fetch a reference to
-an appropriate object, and then pass it to other constructors etc as a
-little bundle of magic which simply does the right thing for you.
-
-Time zones
-----------
-
-In the most basic sense, a time zone is a mapping between [UTC][]
-date/times and local date/times - or equivalently, a mapping from
-UTC instants to *offsets*, where an offset is simply the difference
-between UTC and local time. In Noda Time, time zones are represented
-by the [`DateTimeZone`][DateTimeZone] class, and offsets are represented
-by the [`Offset`][Offset] struct.
-
-An offset is positive if local time is later than (ahead of) UTC,
-and negative if local time is earlier than (behind) UTC. For
-example, the offset in France is +1 hour in the winter and +2 hours in
-the summer; the offset in California is -8 hours in the winter and
--7 hours in the summer. So at noon UTC in winter, it's 4am in
-California and 1pm in France.
-
-As well as mapping any particular instant to an offset,
-`DateTimeZone` allows you to find out the name of the part of the
-time zone for that instant, as well as when the next or previous
-change occurs - usually for daylight saving changes.
-
-Most of the time when you use a `DateTimeZone` you won't need
-worry about that - the main purpose is usually to convert between a
-[`ZonedDateTime`][ZonedDateTime] and a [`LocalDateTime`][LocalDateTime]
-- where the names mean exactly what you expect them to. There's a slight
-twist to this: converting from an `Instant` or a `ZonedDateTime` to a
-`LocalDateTime` is unambiguous; at any point in time, all the (accurate)
-clocks in a particular time zone will show the same time... but the
-reverse isn't true. Any one local time can map to:
-
-- A single instant in time: this is the case for almost all the time.
-- Two instants in time: this occurs around a time zone transition
-which goes from one offset to an earlier one, e.g. turning clocks
-back in the fall. If the clocks go back at 2am local time to 1am
-local time, then 1.30am occurs twice... so you need to tell Noda
-Time which of the possibilities you want to account for.
-- Zero instants in time: this occurs around a time zone transition
-which goes from one offset to a later one, e.g. turning clocks
-forward in the spring. If the clocks go forward at 1am local time to
-2am local time, then 1.30am doesn't occur at all.
-
-Noda Time makes it *reasonably* easy to handle these situations, but
-you need to work out what you want to happen. See the [`DateTimeZone`
-documentation][DateTimeZone] for more details and options.
-
-<<<<<<< HEAD
-Also note that in some cases, you may not have full time zone information,
-but have just a local time and an offset. For example, if you're parsing the string
-"2012-06-26T20:41:00+01:00" that gives the information that the local time is one hour
-ahead of UTC - but it doesn't give any indication of what the offset would be at any other
-time. In this situation, you should use [`OffsetDateTime`][OffsetDateTime]
-=======
-There are various different sources of time zone information available, and Noda Time
-handles two of them: it is able to map BCL `TimeZoneInfo` objects using `BclDateTimeZone`,
-and the [TZDB][TZDB] (aka Olson) database. A version of TZDB is embedded within the Noda Time
-distribution, and if you need a more recent one, there are [instructions on how to download and
-use new data](tzdb.txt). We generally recommend that you isolate yourself from the provider you're
-using by only depending on [`IDateTimeZoneProvider`][IDateTimeZoneProvider], and injecting the appropriate
-provider in the normal way. "Stock" providers are available via the [`DateTimeZoneProviders`][DateTimeZoneProviders]
-class.
->>>>>>> 247f7fde
-
-[api]: ../api/Index.html
-[2]: http://blogs.msdn.com/b/bclteam/archive/2007/06/18/a-brief-history-of-datetime-anthony-moore.aspx
-[LocalTime]: noda-type://NodaTime.LocalTime
-[LocalDate]: noda-type://NodaTime.LocalDate
-[LocalDateTime]: noda-type://NodaTime.LocalDateTime
-[Instant]: noda-type://NodaTime.Instant
-[CalendarSystem]: noda-type://NodaTime.CalendarSystem
-[UTC]: http://en.wikipedia.org/wiki/Coordinated_Universal_Time
-[DateTimeZone]: noda-type://NodaTime.DateTimeZone
-[Offset]: noda-type://NodaTime.Offset
-<<<<<<< HEAD
-[Offset]: noda-type://NodaTime.OffsetDateTime
-[ZonedDateTime]: noda-type://NodaTime.ZonedDateTime
-
-=======
-[ZonedDateTime]: noda-type://NodaTime.ZonedDateTime
-[TZDB]: http://www.iana.org/time-zones
-[IDateTimeZoneProvider]: noda-type://NodaTime.IDateTimeZoneProvider
-[DateTimeZoneProviders]: noda-type://NodaTime.DateTimeZoneProviders
-
->>>>>>> 247f7fde
+Core concepts in Noda Time
+
+One of the benefits of Noda Time over the Base Class Library (BCL)
+time support is the representation of different concepts with
+different types. The downside of this is that there are more types
+to learn about, and you're forced to make decisions between subtly
+different concepts where in the BCL you could just use `DateTime`
+and *hope* you were doing the right thing.
+
+By forcing you to think a little bit more upfront, we're hoping
+you'll gain a greater understanding not only of how your code works
+but sometimes what data you're trying to represent anyway - you
+should *expect* the use of Noda Time to clarify your thinking around
+date and time data for your whole project.
+
+This document introduces the core concepts, but in order to avoid it
+being too overwhelming, we won't go into the fine details. See
+individual pages (particularly the ["choosing between
+types"](type-choices.html) page) and the [API documentation][api]
+for more information.
+
+"Local" and "global" (or "absolute") types
+------------------------------------------
+
+Many of the concepts can be considered as either *local* or
+*global*. These terms are fairly common within other APIs and
+documentation, but they can be confusing to start with. (Global
+values are also called *absolute* values in [some writing][2], although
+we don't use this name in Noda Time.)
+
+The key difference is that people all around the world will agree on
+a *global* value simultaneously, whereas they may all see different
+*local* values for the same global value, due to time zones. A local
+value has no associated time zone in Noda Time; in particular it is
+*not* just "a date and time fixed to the local time of the computer
+running the code" as a `DateTime` with a `Kind` of `Local` is
+interpreted in .NET.
+
+Internally, Noda Time has a concept of a `LocalInstant` which is a
+local value without reference to any particular calendar system, but
+this is currently not exposed. Similarly, [`LocalTime`][LocalTime] does
+not refer to a calendar system - we assume that all calendars are based
+around solar days 24 hours in length (give or take daylight saving
+changes). However, the [`LocalDate`][LocalDate] and
+[`LocalDateTime`][LocalDateTime] types *do* both refer to calendar
+systems... see the later section on calendars for more information.
+
+The global time line, and `Instant`
+-----------------------------------
+
+Noda Time assumes a single non-relativistic time line: global time
+progresses linearly, and everyone in the universe would agree on the
+global concept of "now". Time is measured with a granularity of
+*ticks* where there are 10,000 ticks in a millisecond. This is the
+same concept of a tick which is used in `DateTime` and `TimeSpan` in
+.NET, although a `Stopwatch` tick in .NET can vary based on the
+timer used.
+
+The "zero point" used everywhere in Noda Time is the Unix epoch:
+midnight at the start of January 1st 1970, UTC. (UTC itself did not
+exist in 1970, but that's another matter.) The Unix epoch happens
+to be a common zero point used in many other systems - but if we had
+used some other zero point (such a January 1st 2000 UTC) it would
+simply have offset the values, and changed the maximum and minimum
+representable values. It's just an origin.
+
+The Noda Time [`Instant`][Instant] type represents a point on this
+global timeline: the number of ticks which have elapsed since the Unix
+epoch. The value can be negative for dates and times before 1970 of
+course - the range of supported dates is from around 27000 BCE to
+around 31000 CE in the Gregorian calendar.
+
+An `Instant` has no concept of a particular time zone - it is 
+*just* the number of ticks which have occurred since
+the Unix epoch. The fact that the Unix epoch is defined in terms of
+UTC is irrelevant - it could have been defined in terms of a
+different time zone just as easily, such as "1am on January 1st 1970
+in the Europe/London time zone" (as the UK time zone was
+experimentally an hour ahead of UTC at the time). The tick values
+would remain the same.
+
+Similarly, an `Instant` has no concept of a particular calendar
+system - it is meaningless to ask which month an instant occurs in,
+as the concept of a month (or year, etc) is only relevant within a
+particular calendar system.
+
+`Instant` is a good type to use for "when something happened" - a
+timestamp in a log file, for example. The instant can then be
+*interpreted* in a particular time zone and calendar system, in a
+way which is useful to the person looking at the log.
+
+Calendar systems
+----------------
+
+Humans break up time into units such as years, months, days, hours,
+minutes and so on. While time itself has no such concept, it makes
+life more convenient for people. Unfortunately - and this is a
+recurrent theme in software - humanity hasn't done very well in
+agreeing a single system to use. So there are multiple different
+calendars, including Gregorian, Julian, Coptic and Buddhist. These
+allow different people to talk about the same local time in
+different ways - the Unix epoch occurred on December 19th 1969 in
+the Julian calendar system, for example.
+
+The calendar system you use is one of the few things Noda Time is
+willing to use a default for: unless you specify otherwise, the
+ISO-8601 calendar is used. If you don't know which calendar you ought
+to use, this is almost certainly the one for you.
+
+In Noda Time, the [`CalendarSystem`][CalendarSystem] type handles the
+details of different calendar systems. Most of the methods are internal,
+although a few useful methods are exposed. Most of the time even if you
+*do* need to use a `CalendarSystem`, you can just fetch a reference to
+an appropriate object, and then pass it to other constructors etc as a
+little bundle of magic which simply does the right thing for you.
+
+Time zones
+----------
+
+In the most basic sense, a time zone is a mapping between [UTC][]
+date/times and local date/times - or equivalently, a mapping from
+UTC instants to *offsets*, where an offset is simply the difference
+between UTC and local time. In Noda Time, time zones are represented
+by the [`DateTimeZone`][DateTimeZone] class, and offsets are represented
+by the [`Offset`][Offset] struct.
+
+An offset is positive if local time is later than (ahead of) UTC,
+and negative if local time is earlier than (behind) UTC. For
+example, the offset in France is +1 hour in the winter and +2 hours in
+the summer; the offset in California is -8 hours in the winter and
+-7 hours in the summer. So at noon UTC in winter, it's 4am in
+California and 1pm in France.
+
+As well as mapping any particular instant to an offset,
+`DateTimeZone` allows you to find out the name of the part of the
+time zone for that instant, as well as when the next or previous
+change occurs - usually for daylight saving changes.
+
+Most of the time when you use a `DateTimeZone` you won't need
+worry about that - the main purpose is usually to convert between a
+[`ZonedDateTime`][ZonedDateTime] and a [`LocalDateTime`][LocalDateTime]
+- where the names mean exactly what you expect them to. There's a slight
+twist to this: converting from an `Instant` or a `ZonedDateTime` to a
+`LocalDateTime` is unambiguous; at any point in time, all the (accurate)
+clocks in a particular time zone will show the same time... but the
+reverse isn't true. Any one local time can map to:
+
+- A single instant in time: this is the case for almost all the time.
+- Two instants in time: this occurs around a time zone transition
+which goes from one offset to an earlier one, e.g. turning clocks
+back in the fall. If the clocks go back at 2am local time to 1am
+local time, then 1.30am occurs twice... so you need to tell Noda
+Time which of the possibilities you want to account for.
+- Zero instants in time: this occurs around a time zone transition
+which goes from one offset to a later one, e.g. turning clocks
+forward in the spring. If the clocks go forward at 1am local time to
+2am local time, then 1.30am doesn't occur at all.
+
+Noda Time makes it *reasonably* easy to handle these situations, but
+you need to work out what you want to happen. See the [`DateTimeZone`
+documentation][DateTimeZone] for more details and options.
+
+There are various different sources of time zone information available, and Noda Time
+handles two of them: it is able to map BCL `TimeZoneInfo` objects using `BclDateTimeZone`,
+and the [TZDB][TZDB] (aka Olson) database. A version of TZDB is embedded within the Noda Time
+distribution, and if you need a more recent one, there are [instructions on how to download and
+use new data](tzdb.txt). We generally recommend that you isolate yourself from the provider you're
+using by only depending on [`IDateTimeZoneProvider`][IDateTimeZoneProvider], and injecting the appropriate
+provider in the normal way. "Stock" providers are available via the [`DateTimeZoneProviders`][DateTimeZoneProviders]
+class.
+
+Also note that in some cases, you may not have full time zone information,
+but have just a local time and an offset. For example, if you're parsing the string
+"2012-06-26T20:41:00+01:00" that gives the information that the local time is one hour
+ahead of UTC - but it doesn't give any indication of what the offset would be at any other
+time. In this situation, you should use [`OffsetDateTime`][OffsetDateTime]
+
+[api]: ../api/Index.html
+[2]: http://blogs.msdn.com/b/bclteam/archive/2007/06/18/a-brief-history-of-datetime-anthony-moore.aspx
+[LocalTime]: noda-type://NodaTime.LocalTime
+[LocalDate]: noda-type://NodaTime.LocalDate
+[LocalDateTime]: noda-type://NodaTime.LocalDateTime
+[Instant]: noda-type://NodaTime.Instant
+[CalendarSystem]: noda-type://NodaTime.CalendarSystem
+[UTC]: http://en.wikipedia.org/wiki/Coordinated_Universal_Time
+[DateTimeZone]: noda-type://NodaTime.DateTimeZone
+[Offset]: noda-type://NodaTime.Offset
+[Offset]: noda-type://NodaTime.OffsetDateTime
+[ZonedDateTime]: noda-type://NodaTime.ZonedDateTime
+[TZDB]: http://www.iana.org/time-zones
+[IDateTimeZoneProvider]: noda-type://NodaTime.IDateTimeZoneProvider
+[DateTimeZoneProviders]: noda-type://NodaTime.DateTimeZoneProviders