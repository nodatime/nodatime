﻿#region Copyright and license information
// Copyright 2001-2009 Stephen Colebourne
// Copyright 2009-2011 Jon Skeet
// 
// Licensed under the Apache License, Version 2.0 (the "License");
// you may not use this file except in compliance with the License.
// You may obtain a copy of the License at
// 
//     http://www.apache.org/licenses/LICENSE-2.0
// 
// Unless required by applicable law or agreed to in writing, software
// distributed under the License is distributed on an "AS IS" BASIS,
// WITHOUT WARRANTIES OR CONDITIONS OF ANY KIND, either express or implied.
// See the License for the specific language governing permissions and
// limitations under the License.
#endregion
#region usings
using System;
using System.Globalization;
using NodaTime.Globalization;
using NodaTime.Properties;
#endregion

namespace NodaTime.Format
{
    /// <summary>
    ///   Provides the implementation for parsing strings into <see cref = "Offset" /> values.
    /// </summary>
    /// <remarks>
    ///   The concept and general format for this class comes from the Microsoft system libraries and their
    ///   implementations of parsing of objects like <see cref = "int" /> and <see cref = "DateTime" />.
    /// </remarks>
    internal static class OffsetParse
    {
        private static readonly string[] AllFormats = { "g", "n", "d" };

        /// <summary>
        ///   Parses the specified value.
        /// </summary>
        /// <param name = "value">The value.</param>
        /// <param name = "formatInfo">The format info.</param>
        /// <param name = "styles">The styles.</param>
        /// <returns></returns>
        internal static Offset Parse(string value, NodaFormatInfo formatInfo, DateTimeParseStyles styles)
        {
            var parseResult = new OffsetParseInfo(formatInfo, styles);
            DoParseMultiple(value, AllFormats, parseResult);
            return parseResult.Value;
        }

        internal static Offset ParseExact(string value, string format, NodaFormatInfo formatInfo, DateTimeParseStyles styles)
        {
            var parseResult = new OffsetParseInfo(formatInfo, styles);
            DoParse(value, format, parseResult);
            return parseResult.Value;
        }

        internal static Offset ParseExact(string value, string[] formats, NodaFormatInfo formatInfo, DateTimeParseStyles styles)
        {
            var parseResult = new OffsetParseInfo(formatInfo, styles);
            DoParseMultiple(value, formats, parseResult);
            return parseResult.Value;
        }

        internal static bool TryParse(string value, NodaFormatInfo formatInfo, DateTimeParseStyles styles, out Offset result)
        {
            return TryParseExactMultiple(value, AllFormats, formatInfo, styles, out result);
        }

        internal static bool TryParseExactMultiple(string value, string[] formats, NodaFormatInfo formatInfo, DateTimeParseStyles styles, out Offset result)
        {
            result = Offset.MinValue;
            var parseResult = new OffsetParseInfo(formatInfo, styles);
            try
            {
                DoParseMultiple(value, formats, parseResult);
                result = parseResult.Value;
                return true;
            }
            catch (FormatException)
            {
                return false;
            }
        }

        internal static bool TryParseExact(string value, string format, NodaFormatInfo formatInfo, DateTimeParseStyles styles, out Offset result)
        {
            result = Offset.MinValue;
            var parseResult = new OffsetParseInfo(formatInfo, styles);
            try
            {
                DoParse(value, format, parseResult);
                result = parseResult.Value;
                return true;
            }
            catch (FormatException)
            {
                return false;
            }
        }

        private static void DoParseMultiple(string value, string[] formats, OffsetParseInfo parseInfo)
        {
            if (value == null)
            {
                throw new ArgumentNullException("value");
            }
            if (formats == null)
            {
                throw new ArgumentNullException("formats");
            }
            if (value.Length == 0)
            {
                throw FormatError.ValueStringEmpty();
            }
            if (formats.Length == 0)
            {
                throw FormatError.EmptyFormatsArray();
            }
            foreach (string format in formats)
            {
                if (string.IsNullOrEmpty(format))
                {
                    throw FormatError.FormatStringEmpty();
                }
                try
                {
                    DoParse(value, format, parseInfo);
                    return;
                }
                catch (FormatError.FormatValueException)
                {
                    // Do nothing
                }
            }
            throw FormatError.NoMatchingFormat();
        }

        private static void DoParse(string value, string format, OffsetParseInfo parseInfo)
        {
            if (value == null)
            {
                throw new ArgumentNullException("value");
            }
            if (format == null)
            {
                throw new ArgumentNullException("format");
            }
            if (value.Length == 0)
            {
                throw FormatError.ValueStringEmpty();
            }
            if (format.Length == 0)
            {
                throw FormatError.FormatStringEmpty();
            }
            if (format.Length == 1)
            {
                char patternCharacter = format[0];
                if (patternCharacter == 'n')
                {
                    ParseNumber(value, parseInfo);
                    return;
                }
                var formats = ExpandStandardFormatPattern(format[0], parseInfo);
                if (formats == null)
                {
                    return;
                }
                if (formats.Length > 1)
                {
                    DoParseMultiple(value, formats, parseInfo);
                    return;
                }
                format = formats[0];
            }

            var pattern = new Pattern(format);
            var str = new ParseString(value);
            if (parseInfo.AllowTrailingWhite)
            {
                pattern.TrimTrailingWhiteSpaces();
                pattern.TrimTrailingInQuoteSpaces();
                str.TrimTrailingWhiteSpaces();
            }
            if (parseInfo.AllowLeadingWhite)
            {
                pattern.TrimLeadingWhiteSpaces();
                pattern.TrimLeadingInQuoteSpaces();
                str.TrimLeadingWhiteSpaces();
            }
            str.MoveNext(); // Prime the pump
            while (pattern.HasMoreCharacters)
            {
                if (parseInfo.AllowInnerWhite)
                {
                    str.SkipWhiteSpaces();
                }
                ParseByFormat(str, pattern, parseInfo);
            }
            if (str.Current != Parsable.Nul)
            {
                throw FormatError.ExtraValueCharacters(str.Remainder);
            }

            parseInfo.CalculateValue();
        }

        private static void ParseNumber(string value, OffsetParseInfo parseInfo)
        {
            int milliseconds;
            if (Int32.TryParse(value, NumberStyles.Integer | NumberStyles.AllowThousands, parseInfo.FormatInfo.NumberFormat, out milliseconds))
            {
                if (milliseconds < -NodaConstants.MillisecondsPerDay || NodaConstants.MillisecondsPerDay < milliseconds)
                {
                    throw FormatError.ValueOutOfRange(milliseconds, typeof(Offset));
                }
<<<<<<< HEAD
                parseInfo.Value = Offset.FromMilliseconds(milliseconds);
                return true;
=======
                parseInfo.Value = new Offset(milliseconds);
>>>>>>> 6440ff57
            }
        }

        private static void ParseByFormat(ParseString str, Pattern pattern, OffsetParseInfo parseInfo)
        {
            char patternCharacter = pattern.GetNextCharacter();
            int count;
            int value;
            switch (patternCharacter)
            {
                case '%':
                    if (pattern.HasMoreCharacters)
                    {
                        if (pattern.PeekNext() != '%')
                        {
                            break;
                        }
                        throw FormatError.PercentDoubled();
                    }
                    throw FormatError.PercentAtEndOfString();
                case '\'':
                case '"':
                    string quoted = pattern.GetQuotedString(patternCharacter);
                    foreach (char character in quoted)
                    {
                        if (character == ' ' && parseInfo.AllowInnerWhite)
                        {
                            str.SkipWhiteSpaces();
                        }
                        else if (!str.Match(character))
                        {
                            throw FormatError.QuotedStringMismatch();
                        }
                    }
                    break;
                case '\\':
                    if (!pattern.HasMoreCharacters)
                    {
                        throw FormatError.EscapeAtEndOfString();
                    }
                    if (str.Match(pattern.PeekNext()))
                    {
                        pattern.MoveNext();
                        break;
                    }
                    throw FormatError.EscapedCharacterMismatch(pattern.PeekNext());
                case '.':
                    if (!str.Match(parseInfo.FormatInfo.DecimalSeparator))
                    {
                        if (!pattern.HasMoreCharacters || pattern.PeekNext() != 'F')
                        {
                            throw FormatError.MissingDecimalSeparator();
                        }
                        pattern.MoveNext();
                        pattern.GetRepeatCount(3); // Skip the F pattern characters
                    }
                    break;
                case ':':
                    if (!str.Match(parseInfo.FormatInfo.TimeSeparator))
                    {
                        throw FormatError.TimeSeparatorMismatch();
                    }
                    break;
                case '+':
                    if (str.Match(parseInfo.FormatInfo.NegativeSign))
                    {
                        parseInfo.IsNegative = true;
                    }
                    else if (str.Match(parseInfo.FormatInfo.PositiveSign))
                    {
                        parseInfo.IsNegative = false;
                    }
                    else
                    {
                        throw FormatError.MissingSign();
                    }
                    break;
                case '-':
                    if (str.Match(parseInfo.FormatInfo.NegativeSign))
                    {
                        parseInfo.IsNegative = true;
                    }
                    else if (str.Match(parseInfo.FormatInfo.PositiveSign))
                    {
                        throw FormatError.PositiveSignInvalid();
                    }
                    else
                    {
                        throw FormatError.MissingSign();
                    }
                    break;
                case 'h':
                    throw FormatError.Hour12PatternNotSupported(typeof(Offset));
                case 'H':
                    count = pattern.GetRepeatCount(2);
                    if (str.ParseDigits(count < 2 ? 1 : 2, 2, out value))
                    {
                        ParseInfo.AssignNewValue(ref parseInfo.Hours, value, patternCharacter);
                        break;
                    }
                    throw FormatError.MismatchedNumber(new string(patternCharacter, count));
                case 'm':
                    count = pattern.GetRepeatCount(2);
                    if (str.ParseDigits(count < 2 ? 1 : 2, 2, out value))
                    {
                        ParseInfo.AssignNewValue(ref parseInfo.Minutes, value, patternCharacter);
                        break;
                    }
                    throw FormatError.MismatchedNumber(new string(patternCharacter, count));
                case 's':
                    count = pattern.GetRepeatCount(2);
                    if (str.ParseDigits(count < 2 ? 1 : 2, 2, out value))
                    {
                        ParseInfo.AssignNewValue(ref parseInfo.Seconds, value, patternCharacter);
                        break;
                    }
                    throw FormatError.MismatchedNumber(new string(patternCharacter, count));
                case 'F':
                case 'f':
                    // TDOD: fix the scaling of the value
                    count = pattern.GetRepeatCount(3);
                    int fractionalSeconds;
                    if (!str.ParseFractionExact(count, 3, out fractionalSeconds) && patternCharacter == 'f')
                    {
                        throw FormatError.MismatchedNumber(new string(patternCharacter, count));
                    }
                    ParseInfo.AssignNewValue(ref parseInfo.FractionalSeconds, fractionalSeconds, patternCharacter);
                    break;
                default:
                    if (patternCharacter == ' ')
                    {
                        if (!parseInfo.AllowInnerWhite && !str.Match(patternCharacter))
                        {
<<<<<<< HEAD

                            parseInfo.FailParseMismatchedSpace();
                            return false;
=======
                            throw FormatError.MismatchedSpace();
>>>>>>> 6440ff57
                        }
                    }
                    else if (!str.Match(patternCharacter))
                    {
                        throw FormatError.MismatchedCharacter(patternCharacter);
                    }
                    break;
            }
        }

        private static string[] ExpandStandardFormatPattern(char formatCharacter, ParseInfo parseInfo)
        {
            switch (formatCharacter)
            {
                case 'g':
                    return new[]
                           {
                               Resources.ResourceManager.GetString("OffsetPatternFull", parseInfo.FormatInfo.CultureInfo),
                               Resources.ResourceManager.GetString("OffsetPatternLong", parseInfo.FormatInfo.CultureInfo),
                               Resources.ResourceManager.GetString("OffsetPatternMedium", parseInfo.FormatInfo.CultureInfo),
                               Resources.ResourceManager.GetString("OffsetPatternShort", parseInfo.FormatInfo.CultureInfo),
                           };
                case 'f':
                    return new[]
                           {
                               Resources.ResourceManager.GetString("OffsetPatternFull", parseInfo.FormatInfo.CultureInfo),
                           };
                case 'l':
                    return new[]
                           {
                               Resources.ResourceManager.GetString("OffsetPatternLong", parseInfo.FormatInfo.CultureInfo),
                           };
                case 'm':
                    return new[]
                           {
                               Resources.ResourceManager.GetString("OffsetPatternMedium", parseInfo.FormatInfo.CultureInfo),
                           };
                case 's':
                    return new[]
                           {
                               Resources.ResourceManager.GetString("OffsetPatternShort", parseInfo.FormatInfo.CultureInfo),
                           };
            }
            throw FormatError.UnknownStandardFormat(formatCharacter, typeof(Offset));
        }
    }
}<|MERGE_RESOLUTION|>--- conflicted
+++ resolved
@@ -1,410 +1,399 @@
-﻿#region Copyright and license information
-// Copyright 2001-2009 Stephen Colebourne
-// Copyright 2009-2011 Jon Skeet
-// 
-// Licensed under the Apache License, Version 2.0 (the "License");
-// you may not use this file except in compliance with the License.
-// You may obtain a copy of the License at
-// 
-//     http://www.apache.org/licenses/LICENSE-2.0
-// 
-// Unless required by applicable law or agreed to in writing, software
-// distributed under the License is distributed on an "AS IS" BASIS,
-// WITHOUT WARRANTIES OR CONDITIONS OF ANY KIND, either express or implied.
-// See the License for the specific language governing permissions and
-// limitations under the License.
-#endregion
-#region usings
-using System;
-using System.Globalization;
-using NodaTime.Globalization;
-using NodaTime.Properties;
-#endregion
-
-namespace NodaTime.Format
-{
-    /// <summary>
-    ///   Provides the implementation for parsing strings into <see cref = "Offset" /> values.
-    /// </summary>
-    /// <remarks>
-    ///   The concept and general format for this class comes from the Microsoft system libraries and their
-    ///   implementations of parsing of objects like <see cref = "int" /> and <see cref = "DateTime" />.
-    /// </remarks>
-    internal static class OffsetParse
-    {
-        private static readonly string[] AllFormats = { "g", "n", "d" };
-
-        /// <summary>
-        ///   Parses the specified value.
-        /// </summary>
-        /// <param name = "value">The value.</param>
-        /// <param name = "formatInfo">The format info.</param>
-        /// <param name = "styles">The styles.</param>
-        /// <returns></returns>
-        internal static Offset Parse(string value, NodaFormatInfo formatInfo, DateTimeParseStyles styles)
-        {
-            var parseResult = new OffsetParseInfo(formatInfo, styles);
-            DoParseMultiple(value, AllFormats, parseResult);
-            return parseResult.Value;
-        }
-
-        internal static Offset ParseExact(string value, string format, NodaFormatInfo formatInfo, DateTimeParseStyles styles)
-        {
-            var parseResult = new OffsetParseInfo(formatInfo, styles);
-            DoParse(value, format, parseResult);
-            return parseResult.Value;
-        }
-
-        internal static Offset ParseExact(string value, string[] formats, NodaFormatInfo formatInfo, DateTimeParseStyles styles)
-        {
-            var parseResult = new OffsetParseInfo(formatInfo, styles);
-            DoParseMultiple(value, formats, parseResult);
-            return parseResult.Value;
-        }
-
-        internal static bool TryParse(string value, NodaFormatInfo formatInfo, DateTimeParseStyles styles, out Offset result)
-        {
-            return TryParseExactMultiple(value, AllFormats, formatInfo, styles, out result);
-        }
-
-        internal static bool TryParseExactMultiple(string value, string[] formats, NodaFormatInfo formatInfo, DateTimeParseStyles styles, out Offset result)
-        {
-            result = Offset.MinValue;
-            var parseResult = new OffsetParseInfo(formatInfo, styles);
-            try
-            {
-                DoParseMultiple(value, formats, parseResult);
-                result = parseResult.Value;
-                return true;
-            }
-            catch (FormatException)
-            {
-                return false;
-            }
-        }
-
-        internal static bool TryParseExact(string value, string format, NodaFormatInfo formatInfo, DateTimeParseStyles styles, out Offset result)
-        {
-            result = Offset.MinValue;
-            var parseResult = new OffsetParseInfo(formatInfo, styles);
-            try
-            {
-                DoParse(value, format, parseResult);
-                result = parseResult.Value;
-                return true;
-            }
-            catch (FormatException)
-            {
-                return false;
-            }
-        }
-
-        private static void DoParseMultiple(string value, string[] formats, OffsetParseInfo parseInfo)
-        {
-            if (value == null)
-            {
-                throw new ArgumentNullException("value");
-            }
-            if (formats == null)
-            {
-                throw new ArgumentNullException("formats");
-            }
-            if (value.Length == 0)
-            {
-                throw FormatError.ValueStringEmpty();
-            }
-            if (formats.Length == 0)
-            {
-                throw FormatError.EmptyFormatsArray();
-            }
-            foreach (string format in formats)
-            {
-                if (string.IsNullOrEmpty(format))
-                {
-                    throw FormatError.FormatStringEmpty();
-                }
-                try
-                {
-                    DoParse(value, format, parseInfo);
-                    return;
-                }
-                catch (FormatError.FormatValueException)
-                {
-                    // Do nothing
-                }
-            }
-            throw FormatError.NoMatchingFormat();
-        }
-
-        private static void DoParse(string value, string format, OffsetParseInfo parseInfo)
-        {
-            if (value == null)
-            {
-                throw new ArgumentNullException("value");
-            }
-            if (format == null)
-            {
-                throw new ArgumentNullException("format");
-            }
-            if (value.Length == 0)
-            {
-                throw FormatError.ValueStringEmpty();
-            }
-            if (format.Length == 0)
-            {
-                throw FormatError.FormatStringEmpty();
-            }
-            if (format.Length == 1)
-            {
-                char patternCharacter = format[0];
-                if (patternCharacter == 'n')
-                {
-                    ParseNumber(value, parseInfo);
-                    return;
-                }
-                var formats = ExpandStandardFormatPattern(format[0], parseInfo);
-                if (formats == null)
-                {
-                    return;
-                }
-                if (formats.Length > 1)
-                {
-                    DoParseMultiple(value, formats, parseInfo);
-                    return;
-                }
-                format = formats[0];
-            }
-
-            var pattern = new Pattern(format);
-            var str = new ParseString(value);
-            if (parseInfo.AllowTrailingWhite)
-            {
-                pattern.TrimTrailingWhiteSpaces();
-                pattern.TrimTrailingInQuoteSpaces();
-                str.TrimTrailingWhiteSpaces();
-            }
-            if (parseInfo.AllowLeadingWhite)
-            {
-                pattern.TrimLeadingWhiteSpaces();
-                pattern.TrimLeadingInQuoteSpaces();
-                str.TrimLeadingWhiteSpaces();
-            }
-            str.MoveNext(); // Prime the pump
-            while (pattern.HasMoreCharacters)
-            {
-                if (parseInfo.AllowInnerWhite)
-                {
-                    str.SkipWhiteSpaces();
-                }
-                ParseByFormat(str, pattern, parseInfo);
-            }
-            if (str.Current != Parsable.Nul)
-            {
-                throw FormatError.ExtraValueCharacters(str.Remainder);
-            }
-
-            parseInfo.CalculateValue();
-        }
-
-        private static void ParseNumber(string value, OffsetParseInfo parseInfo)
-        {
-            int milliseconds;
-            if (Int32.TryParse(value, NumberStyles.Integer | NumberStyles.AllowThousands, parseInfo.FormatInfo.NumberFormat, out milliseconds))
-            {
-                if (milliseconds < -NodaConstants.MillisecondsPerDay || NodaConstants.MillisecondsPerDay < milliseconds)
-                {
-                    throw FormatError.ValueOutOfRange(milliseconds, typeof(Offset));
-                }
-<<<<<<< HEAD
-                parseInfo.Value = Offset.FromMilliseconds(milliseconds);
-                return true;
-=======
-                parseInfo.Value = new Offset(milliseconds);
->>>>>>> 6440ff57
-            }
-        }
-
-        private static void ParseByFormat(ParseString str, Pattern pattern, OffsetParseInfo parseInfo)
-        {
-            char patternCharacter = pattern.GetNextCharacter();
-            int count;
-            int value;
-            switch (patternCharacter)
-            {
-                case '%':
-                    if (pattern.HasMoreCharacters)
-                    {
-                        if (pattern.PeekNext() != '%')
-                        {
-                            break;
-                        }
-                        throw FormatError.PercentDoubled();
-                    }
-                    throw FormatError.PercentAtEndOfString();
-                case '\'':
-                case '"':
-                    string quoted = pattern.GetQuotedString(patternCharacter);
-                    foreach (char character in quoted)
-                    {
-                        if (character == ' ' && parseInfo.AllowInnerWhite)
-                        {
-                            str.SkipWhiteSpaces();
-                        }
-                        else if (!str.Match(character))
-                        {
-                            throw FormatError.QuotedStringMismatch();
-                        }
-                    }
-                    break;
-                case '\\':
-                    if (!pattern.HasMoreCharacters)
-                    {
-                        throw FormatError.EscapeAtEndOfString();
-                    }
-                    if (str.Match(pattern.PeekNext()))
-                    {
-                        pattern.MoveNext();
-                        break;
-                    }
-                    throw FormatError.EscapedCharacterMismatch(pattern.PeekNext());
-                case '.':
-                    if (!str.Match(parseInfo.FormatInfo.DecimalSeparator))
-                    {
-                        if (!pattern.HasMoreCharacters || pattern.PeekNext() != 'F')
-                        {
-                            throw FormatError.MissingDecimalSeparator();
-                        }
-                        pattern.MoveNext();
-                        pattern.GetRepeatCount(3); // Skip the F pattern characters
-                    }
-                    break;
-                case ':':
-                    if (!str.Match(parseInfo.FormatInfo.TimeSeparator))
-                    {
-                        throw FormatError.TimeSeparatorMismatch();
-                    }
-                    break;
-                case '+':
-                    if (str.Match(parseInfo.FormatInfo.NegativeSign))
-                    {
-                        parseInfo.IsNegative = true;
-                    }
-                    else if (str.Match(parseInfo.FormatInfo.PositiveSign))
-                    {
-                        parseInfo.IsNegative = false;
-                    }
-                    else
-                    {
-                        throw FormatError.MissingSign();
-                    }
-                    break;
-                case '-':
-                    if (str.Match(parseInfo.FormatInfo.NegativeSign))
-                    {
-                        parseInfo.IsNegative = true;
-                    }
-                    else if (str.Match(parseInfo.FormatInfo.PositiveSign))
-                    {
-                        throw FormatError.PositiveSignInvalid();
-                    }
-                    else
-                    {
-                        throw FormatError.MissingSign();
-                    }
-                    break;
-                case 'h':
-                    throw FormatError.Hour12PatternNotSupported(typeof(Offset));
-                case 'H':
-                    count = pattern.GetRepeatCount(2);
-                    if (str.ParseDigits(count < 2 ? 1 : 2, 2, out value))
-                    {
-                        ParseInfo.AssignNewValue(ref parseInfo.Hours, value, patternCharacter);
-                        break;
-                    }
-                    throw FormatError.MismatchedNumber(new string(patternCharacter, count));
-                case 'm':
-                    count = pattern.GetRepeatCount(2);
-                    if (str.ParseDigits(count < 2 ? 1 : 2, 2, out value))
-                    {
-                        ParseInfo.AssignNewValue(ref parseInfo.Minutes, value, patternCharacter);
-                        break;
-                    }
-                    throw FormatError.MismatchedNumber(new string(patternCharacter, count));
-                case 's':
-                    count = pattern.GetRepeatCount(2);
-                    if (str.ParseDigits(count < 2 ? 1 : 2, 2, out value))
-                    {
-                        ParseInfo.AssignNewValue(ref parseInfo.Seconds, value, patternCharacter);
-                        break;
-                    }
-                    throw FormatError.MismatchedNumber(new string(patternCharacter, count));
-                case 'F':
-                case 'f':
-                    // TDOD: fix the scaling of the value
-                    count = pattern.GetRepeatCount(3);
-                    int fractionalSeconds;
-                    if (!str.ParseFractionExact(count, 3, out fractionalSeconds) && patternCharacter == 'f')
-                    {
-                        throw FormatError.MismatchedNumber(new string(patternCharacter, count));
-                    }
-                    ParseInfo.AssignNewValue(ref parseInfo.FractionalSeconds, fractionalSeconds, patternCharacter);
-                    break;
-                default:
-                    if (patternCharacter == ' ')
-                    {
-                        if (!parseInfo.AllowInnerWhite && !str.Match(patternCharacter))
-                        {
-<<<<<<< HEAD
-
-                            parseInfo.FailParseMismatchedSpace();
-                            return false;
-=======
-                            throw FormatError.MismatchedSpace();
->>>>>>> 6440ff57
-                        }
-                    }
-                    else if (!str.Match(patternCharacter))
-                    {
-                        throw FormatError.MismatchedCharacter(patternCharacter);
-                    }
-                    break;
-            }
-        }
-
-        private static string[] ExpandStandardFormatPattern(char formatCharacter, ParseInfo parseInfo)
-        {
-            switch (formatCharacter)
-            {
-                case 'g':
-                    return new[]
-                           {
-                               Resources.ResourceManager.GetString("OffsetPatternFull", parseInfo.FormatInfo.CultureInfo),
-                               Resources.ResourceManager.GetString("OffsetPatternLong", parseInfo.FormatInfo.CultureInfo),
-                               Resources.ResourceManager.GetString("OffsetPatternMedium", parseInfo.FormatInfo.CultureInfo),
-                               Resources.ResourceManager.GetString("OffsetPatternShort", parseInfo.FormatInfo.CultureInfo),
-                           };
-                case 'f':
-                    return new[]
-                           {
-                               Resources.ResourceManager.GetString("OffsetPatternFull", parseInfo.FormatInfo.CultureInfo),
-                           };
-                case 'l':
-                    return new[]
-                           {
-                               Resources.ResourceManager.GetString("OffsetPatternLong", parseInfo.FormatInfo.CultureInfo),
-                           };
-                case 'm':
-                    return new[]
-                           {
-                               Resources.ResourceManager.GetString("OffsetPatternMedium", parseInfo.FormatInfo.CultureInfo),
-                           };
-                case 's':
-                    return new[]
-                           {
-                               Resources.ResourceManager.GetString("OffsetPatternShort", parseInfo.FormatInfo.CultureInfo),
-                           };
-            }
-            throw FormatError.UnknownStandardFormat(formatCharacter, typeof(Offset));
-        }
-    }
+﻿#region Copyright and license information
+// Copyright 2001-2009 Stephen Colebourne
+// Copyright 2009-2011 Jon Skeet
+// 
+// Licensed under the Apache License, Version 2.0 (the "License");
+// you may not use this file except in compliance with the License.
+// You may obtain a copy of the License at
+// 
+//     http://www.apache.org/licenses/LICENSE-2.0
+// 
+// Unless required by applicable law or agreed to in writing, software
+// distributed under the License is distributed on an "AS IS" BASIS,
+// WITHOUT WARRANTIES OR CONDITIONS OF ANY KIND, either express or implied.
+// See the License for the specific language governing permissions and
+// limitations under the License.
+#endregion
+#region usings
+using System;
+using System.Globalization;
+using NodaTime.Globalization;
+using NodaTime.Properties;
+#endregion
+
+namespace NodaTime.Format
+{
+    /// <summary>
+    ///   Provides the implementation for parsing strings into <see cref = "Offset" /> values.
+    /// </summary>
+    /// <remarks>
+    ///   The concept and general format for this class comes from the Microsoft system libraries and their
+    ///   implementations of parsing of objects like <see cref = "int" /> and <see cref = "DateTime" />.
+    /// </remarks>
+    internal static class OffsetParse
+    {
+        private static readonly string[] AllFormats = { "g", "n", "d" };
+
+        /// <summary>
+        ///   Parses the specified value.
+        /// </summary>
+        /// <param name = "value">The value.</param>
+        /// <param name = "formatInfo">The format info.</param>
+        /// <param name = "styles">The styles.</param>
+        /// <returns></returns>
+        internal static Offset Parse(string value, NodaFormatInfo formatInfo, DateTimeParseStyles styles)
+        {
+            var parseResult = new OffsetParseInfo(formatInfo, styles);
+            DoParseMultiple(value, AllFormats, parseResult);
+            return parseResult.Value;
+        }
+
+        internal static Offset ParseExact(string value, string format, NodaFormatInfo formatInfo, DateTimeParseStyles styles)
+        {
+            var parseResult = new OffsetParseInfo(formatInfo, styles);
+            DoParse(value, format, parseResult);
+            return parseResult.Value;
+        }
+
+        internal static Offset ParseExact(string value, string[] formats, NodaFormatInfo formatInfo, DateTimeParseStyles styles)
+        {
+            var parseResult = new OffsetParseInfo(formatInfo, styles);
+            DoParseMultiple(value, formats, parseResult);
+            return parseResult.Value;
+        }
+
+        internal static bool TryParse(string value, NodaFormatInfo formatInfo, DateTimeParseStyles styles, out Offset result)
+        {
+            return TryParseExactMultiple(value, AllFormats, formatInfo, styles, out result);
+        }
+
+        internal static bool TryParseExactMultiple(string value, string[] formats, NodaFormatInfo formatInfo, DateTimeParseStyles styles, out Offset result)
+        {
+            result = Offset.MinValue;
+            var parseResult = new OffsetParseInfo(formatInfo, styles);
+            try
+            {
+                DoParseMultiple(value, formats, parseResult);
+                result = parseResult.Value;
+                return true;
+            }
+            catch (FormatException)
+            {
+                return false;
+            }
+        }
+
+        internal static bool TryParseExact(string value, string format, NodaFormatInfo formatInfo, DateTimeParseStyles styles, out Offset result)
+        {
+            result = Offset.MinValue;
+            var parseResult = new OffsetParseInfo(formatInfo, styles);
+            try
+            {
+                DoParse(value, format, parseResult);
+                result = parseResult.Value;
+                return true;
+            }
+            catch (FormatException)
+            {
+                return false;
+            }
+        }
+
+        private static void DoParseMultiple(string value, string[] formats, OffsetParseInfo parseInfo)
+        {
+            if (value == null)
+            {
+                throw new ArgumentNullException("value");
+            }
+            if (formats == null)
+            {
+                throw new ArgumentNullException("formats");
+            }
+            if (value.Length == 0)
+            {
+                throw FormatError.ValueStringEmpty();
+            }
+            if (formats.Length == 0)
+            {
+                throw FormatError.EmptyFormatsArray();
+            }
+            foreach (string format in formats)
+            {
+                if (string.IsNullOrEmpty(format))
+                {
+                    throw FormatError.FormatStringEmpty();
+                }
+                try
+                {
+                    DoParse(value, format, parseInfo);
+                    return;
+                }
+                catch (FormatError.FormatValueException)
+                {
+                    // Do nothing
+                }
+            }
+            throw FormatError.NoMatchingFormat();
+        }
+
+        private static void DoParse(string value, string format, OffsetParseInfo parseInfo)
+        {
+            if (value == null)
+            {
+                throw new ArgumentNullException("value");
+            }
+            if (format == null)
+            {
+                throw new ArgumentNullException("format");
+            }
+            if (value.Length == 0)
+            {
+                throw FormatError.ValueStringEmpty();
+            }
+            if (format.Length == 0)
+            {
+                throw FormatError.FormatStringEmpty();
+            }
+            if (format.Length == 1)
+            {
+                char patternCharacter = format[0];
+                if (patternCharacter == 'n')
+                {
+                    ParseNumber(value, parseInfo);
+                    return;
+                }
+                var formats = ExpandStandardFormatPattern(format[0], parseInfo);
+                if (formats == null)
+                {
+                    return;
+                }
+                if (formats.Length > 1)
+                {
+                    DoParseMultiple(value, formats, parseInfo);
+                    return;
+                }
+                format = formats[0];
+            }
+
+            var pattern = new Pattern(format);
+            var str = new ParseString(value);
+            if (parseInfo.AllowTrailingWhite)
+            {
+                pattern.TrimTrailingWhiteSpaces();
+                pattern.TrimTrailingInQuoteSpaces();
+                str.TrimTrailingWhiteSpaces();
+            }
+            if (parseInfo.AllowLeadingWhite)
+            {
+                pattern.TrimLeadingWhiteSpaces();
+                pattern.TrimLeadingInQuoteSpaces();
+                str.TrimLeadingWhiteSpaces();
+            }
+            str.MoveNext(); // Prime the pump
+            while (pattern.HasMoreCharacters)
+            {
+                if (parseInfo.AllowInnerWhite)
+                {
+                    str.SkipWhiteSpaces();
+                }
+                ParseByFormat(str, pattern, parseInfo);
+            }
+            if (str.Current != Parsable.Nul)
+            {
+                throw FormatError.ExtraValueCharacters(str.Remainder);
+            }
+
+            parseInfo.CalculateValue();
+        }
+
+        private static void ParseNumber(string value, OffsetParseInfo parseInfo)
+        {
+            int milliseconds;
+            if (Int32.TryParse(value, NumberStyles.Integer | NumberStyles.AllowThousands, parseInfo.FormatInfo.NumberFormat, out milliseconds))
+            {
+                if (milliseconds < -NodaConstants.MillisecondsPerDay || NodaConstants.MillisecondsPerDay < milliseconds)
+                {
+                    throw FormatError.ValueOutOfRange(milliseconds, typeof(Offset));
+                }
+                parseInfo.Value = Offset.FromMilliseconds(milliseconds);
+            }
+        }
+
+        private static void ParseByFormat(ParseString str, Pattern pattern, OffsetParseInfo parseInfo)
+        {
+            char patternCharacter = pattern.GetNextCharacter();
+            int count;
+            int value;
+            switch (patternCharacter)
+            {
+                case '%':
+                    if (pattern.HasMoreCharacters)
+                    {
+                        if (pattern.PeekNext() != '%')
+                        {
+                            break;
+                        }
+                        throw FormatError.PercentDoubled();
+                    }
+                    throw FormatError.PercentAtEndOfString();
+                case '\'':
+                case '"':
+                    string quoted = pattern.GetQuotedString(patternCharacter);
+                    foreach (char character in quoted)
+                    {
+                        if (character == ' ' && parseInfo.AllowInnerWhite)
+                        {
+                            str.SkipWhiteSpaces();
+                        }
+                        else if (!str.Match(character))
+                        {
+                            throw FormatError.QuotedStringMismatch();
+                        }
+                    }
+                    break;
+                case '\\':
+                    if (!pattern.HasMoreCharacters)
+                    {
+                        throw FormatError.EscapeAtEndOfString();
+                    }
+                    if (str.Match(pattern.PeekNext()))
+                    {
+                        pattern.MoveNext();
+                        break;
+                    }
+                    throw FormatError.EscapedCharacterMismatch(pattern.PeekNext());
+                case '.':
+                    if (!str.Match(parseInfo.FormatInfo.DecimalSeparator))
+                    {
+                        if (!pattern.HasMoreCharacters || pattern.PeekNext() != 'F')
+                        {
+                            throw FormatError.MissingDecimalSeparator();
+                        }
+                        pattern.MoveNext();
+                        pattern.GetRepeatCount(3); // Skip the F pattern characters
+                    }
+                    break;
+                case ':':
+                    if (!str.Match(parseInfo.FormatInfo.TimeSeparator))
+                    {
+                        throw FormatError.TimeSeparatorMismatch();
+                    }
+                    break;
+                case '+':
+                    if (str.Match(parseInfo.FormatInfo.NegativeSign))
+                    {
+                        parseInfo.IsNegative = true;
+                    }
+                    else if (str.Match(parseInfo.FormatInfo.PositiveSign))
+                    {
+                        parseInfo.IsNegative = false;
+                    }
+                    else
+                    {
+                        throw FormatError.MissingSign();
+                    }
+                    break;
+                case '-':
+                    if (str.Match(parseInfo.FormatInfo.NegativeSign))
+                    {
+                        parseInfo.IsNegative = true;
+                    }
+                    else if (str.Match(parseInfo.FormatInfo.PositiveSign))
+                    {
+                        throw FormatError.PositiveSignInvalid();
+                    }
+                    else
+                    {
+                        throw FormatError.MissingSign();
+                    }
+                    break;
+                case 'h':
+                    throw FormatError.Hour12PatternNotSupported(typeof(Offset));
+                case 'H':
+                    count = pattern.GetRepeatCount(2);
+                    if (str.ParseDigits(count < 2 ? 1 : 2, 2, out value))
+                    {
+                        ParseInfo.AssignNewValue(ref parseInfo.Hours, value, patternCharacter);
+                        break;
+                    }
+                    throw FormatError.MismatchedNumber(new string(patternCharacter, count));
+                case 'm':
+                    count = pattern.GetRepeatCount(2);
+                    if (str.ParseDigits(count < 2 ? 1 : 2, 2, out value))
+                    {
+                        ParseInfo.AssignNewValue(ref parseInfo.Minutes, value, patternCharacter);
+                        break;
+                    }
+                    throw FormatError.MismatchedNumber(new string(patternCharacter, count));
+                case 's':
+                    count = pattern.GetRepeatCount(2);
+                    if (str.ParseDigits(count < 2 ? 1 : 2, 2, out value))
+                    {
+                        ParseInfo.AssignNewValue(ref parseInfo.Seconds, value, patternCharacter);
+                        break;
+                    }
+                    throw FormatError.MismatchedNumber(new string(patternCharacter, count));
+                case 'F':
+                case 'f':
+                    // TDOD: fix the scaling of the value
+                    count = pattern.GetRepeatCount(3);
+                    int fractionalSeconds;
+                    if (!str.ParseFractionExact(count, 3, out fractionalSeconds) && patternCharacter == 'f')
+                    {
+                        throw FormatError.MismatchedNumber(new string(patternCharacter, count));
+                    }
+                    ParseInfo.AssignNewValue(ref parseInfo.FractionalSeconds, fractionalSeconds, patternCharacter);
+                    break;
+                default:
+                    if (patternCharacter == ' ')
+                    {
+                        if (!parseInfo.AllowInnerWhite && !str.Match(patternCharacter))
+                        {
+                            throw FormatError.MismatchedSpace();
+                        }
+                    }
+                    else if (!str.Match(patternCharacter))
+                    {
+                        throw FormatError.MismatchedCharacter(patternCharacter);
+                    }
+                    break;
+            }
+        }
+
+        private static string[] ExpandStandardFormatPattern(char formatCharacter, ParseInfo parseInfo)
+        {
+            switch (formatCharacter)
+            {
+                case 'g':
+                    return new[]
+                           {
+                               Resources.ResourceManager.GetString("OffsetPatternFull", parseInfo.FormatInfo.CultureInfo),
+                               Resources.ResourceManager.GetString("OffsetPatternLong", parseInfo.FormatInfo.CultureInfo),
+                               Resources.ResourceManager.GetString("OffsetPatternMedium", parseInfo.FormatInfo.CultureInfo),
+                               Resources.ResourceManager.GetString("OffsetPatternShort", parseInfo.FormatInfo.CultureInfo),
+                           };
+                case 'f':
+                    return new[]
+                           {
+                               Resources.ResourceManager.GetString("OffsetPatternFull", parseInfo.FormatInfo.CultureInfo),
+                           };
+                case 'l':
+                    return new[]
+                           {
+                               Resources.ResourceManager.GetString("OffsetPatternLong", parseInfo.FormatInfo.CultureInfo),
+                           };
+                case 'm':
+                    return new[]
+                           {
+                               Resources.ResourceManager.GetString("OffsetPatternMedium", parseInfo.FormatInfo.CultureInfo),
+                           };
+                case 's':
+                    return new[]
+                           {
+                               Resources.ResourceManager.GetString("OffsetPatternShort", parseInfo.FormatInfo.CultureInfo),
+                           };
+            }
+            throw FormatError.UnknownStandardFormat(formatCharacter, typeof(Offset));
+        }
+    }
 }