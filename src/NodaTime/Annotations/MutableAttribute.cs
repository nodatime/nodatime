<<<<<<< HEAD
 // Copyright 2013 The Noda Time Authors. All rights reserved.
// Use of this source code is governed by the Apache License 2.0,
// as found in the LICENSE.txt file.
using System;

namespace NodaTime.Annotations
{
    /// <summary>
    /// Indicates that a type is mutable. Some members of this type
    /// allow state to be visibly changed.
    /// </summary>
    [AttributeUsage(AttributeTargets.Class | AttributeTargets.Struct)]
    internal sealed class MutableAttribute : Attribute
    {
    }
}
=======
﻿// Copyright 2013 The Noda Time Authors. All rights reserved.
// Use of this source code is governed by the Apache License 2.0,
// as found in the LICENSE.txt file.
using System;

namespace NodaTime.Annotations
{
    /// <summary>
    /// Indicates that a type is mutable. Some members of this type
    /// allow state to be visibly changed.
    /// </summary>
    [AttributeUsage(AttributeTargets.Class | AttributeTargets.Struct)]
    internal sealed class MutableAttribute : Attribute
    {
    }
}
>>>>>>> 878cb278
<|MERGE_RESOLUTION|>--- conflicted
+++ resolved
@@ -1,35 +1,16 @@
-<<<<<<< HEAD
- // Copyright 2013 The Noda Time Authors. All rights reserved.
-// Use of this source code is governed by the Apache License 2.0,
-// as found in the LICENSE.txt file.
-using System;
-
-namespace NodaTime.Annotations
-{
-    /// <summary>
-    /// Indicates that a type is mutable. Some members of this type
-    /// allow state to be visibly changed.
-    /// </summary>
-    [AttributeUsage(AttributeTargets.Class | AttributeTargets.Struct)]
-    internal sealed class MutableAttribute : Attribute
-    {
-    }
-}
-=======
-﻿// Copyright 2013 The Noda Time Authors. All rights reserved.
-// Use of this source code is governed by the Apache License 2.0,
-// as found in the LICENSE.txt file.
-using System;
-
-namespace NodaTime.Annotations
-{
-    /// <summary>
-    /// Indicates that a type is mutable. Some members of this type
-    /// allow state to be visibly changed.
-    /// </summary>
-    [AttributeUsage(AttributeTargets.Class | AttributeTargets.Struct)]
-    internal sealed class MutableAttribute : Attribute
-    {
-    }
-}
->>>>>>> 878cb278
+﻿// Copyright 2013 The Noda Time Authors. All rights reserved.
+// Use of this source code is governed by the Apache License 2.0,
+// as found in the LICENSE.txt file.
+using System;
+
+namespace NodaTime.Annotations
+{
+    /// <summary>
+    /// Indicates that a type is mutable. Some members of this type
+    /// allow state to be visibly changed.
+    /// </summary>
+    [AttributeUsage(AttributeTargets.Class | AttributeTargets.Struct)]
+    internal sealed class MutableAttribute : Attribute
+    {
+    }
+}