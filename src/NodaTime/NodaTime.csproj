--- conflicted
+++ resolved
@@ -1,229 +1,225 @@
-﻿<?xml version="1.0" encoding="utf-8"?>
-<Project ToolsVersion="4.0" DefaultTargets="Build" xmlns="http://schemas.microsoft.com/developer/msbuild/2003">
-  <PropertyGroup>
-    <Configuration Condition=" '$(Configuration)' == '' ">Debug</Configuration>
-    <Platform Condition=" '$(Platform)' == '' ">AnyCPU</Platform>
-    <ProductVersion>9.0.30729</ProductVersion>
-    <SchemaVersion>2.0</SchemaVersion>
-    <ProjectGuid>{42B687A6-0F76-4638-A372-161C922A998B}</ProjectGuid>
-    <OutputType>Library</OutputType>
-    <AppDesignerFolder>Properties</AppDesignerFolder>
-    <RootNamespace>NodaTime</RootNamespace>
-    <AssemblyName>NodaTime</AssemblyName>
-    <TargetFrameworkVersion>v2.0</TargetFrameworkVersion>
-    <FileAlignment>512</FileAlignment>
-    <TargetFrameworkProfile>
-    </TargetFrameworkProfile>
-    <FileUpgradeFlags>
-    </FileUpgradeFlags>
-    <OldToolsVersion>3.5</OldToolsVersion>
-    <UpgradeBackupLocation />
-    <PublishUrl>publish\</PublishUrl>
-    <Install>true</Install>
-    <InstallFrom>Disk</InstallFrom>
-    <UpdateEnabled>false</UpdateEnabled>
-    <UpdateMode>Foreground</UpdateMode>
-    <UpdateInterval>7</UpdateInterval>
-    <UpdateIntervalUnits>Days</UpdateIntervalUnits>
-    <UpdatePeriodically>false</UpdatePeriodically>
-    <UpdateRequired>false</UpdateRequired>
-    <MapFileExtensions>true</MapFileExtensions>
-    <ApplicationRevision>0</ApplicationRevision>
-    <ApplicationVersion>1.0.0.%2a</ApplicationVersion>
-    <IsWebBootstrapper>false</IsWebBootstrapper>
-    <UseApplicationTrust>false</UseApplicationTrust>
-    <BootstrapperEnabled>true</BootstrapperEnabled>
-    <SccProjectName>&lt;Project Location In Database&gt;</SccProjectName>
-    <SccLocalPath>&lt;Local Binding Root of Project&gt;</SccLocalPath>
-    <SccAuxPath>&lt;Source Control Database&gt;</SccAuxPath>
-    <SccProvider>Mercurial Source Control Package</SccProvider>
-    <TargetFrameworkSubset>
-    </TargetFrameworkSubset>
-  </PropertyGroup>
-  <PropertyGroup Condition=" '$(Configuration)|$(Platform)' == 'Debug|AnyCPU' ">
-    <DebugSymbols>true</DebugSymbols>
-    <DebugType>full</DebugType>
-    <Optimize>false</Optimize>
-    <OutputPath>bin\Debug\</OutputPath>
-    <DefineConstants>DEBUG;TRACE</DefineConstants>
-    <ErrorReport>prompt</ErrorReport>
-    <WarningLevel>4</WarningLevel>
-    <CheckForOverflowUnderflow>true</CheckForOverflowUnderflow>
-  </PropertyGroup>
-  <PropertyGroup Condition=" '$(Configuration)|$(Platform)' == 'Release|AnyCPU' ">
-    <DebugType>pdbonly</DebugType>
-    <Optimize>true</Optimize>
-    <OutputPath>bin\Release\</OutputPath>
-    <DefineConstants>TRACE</DefineConstants>
-    <ErrorReport>prompt</ErrorReport>
-    <WarningLevel>4</WarningLevel>
-    <CheckForOverflowUnderflow>true</CheckForOverflowUnderflow>
-  </PropertyGroup>
-  <ItemGroup>
-    <Reference Include="System" />
-    <Reference Include="System.Data" />
-    <Reference Include="System.Xml" />
-  </ItemGroup>
-  <ItemGroup>
-    <Compile Include="Clock.cs" />
-    <Compile Include="Clocks\FixedClock.cs" />
-<<<<<<< HEAD
-    <Compile Include="Fields\BasicDayOfMonthDateTimeField.cs" />
-    <Compile Include="Fields\BasicDayOfYearDateTimeField.cs" />
-    <Compile Include="Fields\BasicMonthOfYearDateTimeField.cs" />
-    <Compile Include="Fields\BasicWeekOfWeekYearDateTimeField.cs" />
-    <Compile Include="Fields\BasicWeekYearDateTimeField.cs" />
-    <Compile Include="Fields\BasicYearDateTimeField.cs" />
-=======
-    <Compile Include="Calendars\CalendarSystems.cs" />
-    <Compile Include="Offset.cs" />
->>>>>>> 0ee865bf
-    <Compile Include="Fields\DateTimeFieldBase.cs" />
-    <Compile Include="Fields\DecoratedDateTimeField.cs" />
-    <Compile Include="Fields\DecoratedDurationField.cs" />
-    <Compile Include="Fields\DividedDateTimeField.cs" />
-    <Compile Include="Fields\FieldSet.cs" />
-    <Compile Include="Fields\DurationFieldBase.cs" />
-    <Compile Include="Fields\FieldUtils.cs" />
-    <Compile Include="Fields\GJDayOfWeekDateTimeField.cs" />
-    <Compile Include="Fields\GJEraDateTimeField.cs" />
-    <Compile Include="Fields\GJMonthOfYearDateTimeField.cs" />
-    <Compile Include="Fields\GJYearOfEraDateTimeField.cs" />
-    <Compile Include="Fields\ImpreciseDateTimeField.cs" />
-    <Compile Include="Fields\IsoYearOfEraDateTimeField.cs" />
-    <Compile Include="Fields\OffsetDateTimeField.cs" />
-    <Compile Include="Fields\PreciseDateTimeField.cs" />
-    <Compile Include="Fields\PreciseDurationField.cs" />
-    <Compile Include="Fields\PreciseDurationDateTimeField.cs" />
-    <Compile Include="Fields\RemainderDateTimeField.cs" />
-    <Compile Include="Fields\ScaledDurationField.cs" />
-    <Compile Include="Fields\TicksDurationField.cs" />
-    <Compile Include="Fields\UnsupportedDateTimeField.cs" />
-    <Compile Include="Fields\UnsupportedDurationField.cs" />
-    <Compile Include="Fields\ZeroIsMaxDateTimeField.cs" />
-    <Compile Include="LocalInstant.cs" />
-    <Compile Include="Partials\AbstractPartial.cs" />
-    <Compile Include="Periods\AbstractPeriod.cs" />
-    <Compile Include="Partials\LocalBase.cs" />
-    <Compile Include="Partials\PartialBase.cs" />
-    <Compile Include="Periods\PeriodBase.cs" />
-    <Compile Include="Calendars\AssembledCalendarSystem.cs" />
-    <Compile Include="Calendars\BasicCalendarSystem.cs" />
-    <Compile Include="Calendars\BasicGJCalendarSystem.cs" />
-    <Compile Include="Calendars\CalendarSystemBase.cs" />
-    <Compile Include="Calendars\GregorianCalendarSystem.cs" />
-    <Compile Include="Calendars\IsoCalendarSystem.cs" />
-    <Compile Include="Converters\ConverterManager.cs" />
-    <Compile Include="Converters\IConverter.cs" />
-    <Compile Include="Converters\IInstantConverter.cs" />
-    <Compile Include="Calendars\ICalendarSystem.cs" />
-    <Compile Include="IClock.cs" />
-    <Compile Include="Format\DateTimeFormatterBuilder.cs" />
-    <Compile Include="Format\IPeriodParser.cs" />
-    <Compile Include="Format\IPeriodPrinter.cs" />
-    <Compile Include="Format\IsoPeriodFormatterFactory.cs" />
-    <Compile Include="Format\PeriodFormatter.cs" />
-    <Compile Include="Format\PeriodFormatterBuilder.cs" />
-    <Compile Include="Format\PeriodFormatterFactory.cs" />
-    <Compile Include="Clocks\SystemClock.cs" />
-    <Compile Include="TimeZones\CachedDateTimeZone.cs" />
-    <Compile Include="TimeZones\DateTimeZoneBase.cs" />
-    <Compile Include="TimeZones\DateTimeZoneBuilder.cs" />
-    <Compile Include="TimeZones\DateTimeZones.cs" />
-    <Compile Include="TimeZones\DefaultNameProvider.cs" />
-    <Compile Include="TimeZones\DSTZone.cs" />
-    <Compile Include="TimeZones\FixedDateTimeZone.cs" />
-    <Compile Include="TimeZones\IDateTimeZoneProvider.cs" />
-    <Compile Include="TimeZones\INameProvider.cs" />
-    <Compile Include="TimeZones\JIsoCalendarSystem.cs" />
-    <Compile Include="TimeZones\ZoneYearOffset.cs" />
-    <Compile Include="TimeZones\PrecalculatedDateTimeZone.cs" />
-    <Compile Include="TimeZones\ZoneRecurrence.cs" />
-    <Compile Include="TimeZones\ZoneRule.cs" />
-    <Compile Include="TimeZones\ZoneRuleSet.cs" />
-    <Compile Include="TimeZones\ZoneTransition.cs" />
-    <Compile Include="TimeZones\TransitionMode.cs" />
-    <Compile Include="TimeZones\UtcProvider.cs" />
-    <Compile Include="TimeZones\ZoneInfoProvider.cs" />
-    <Compile Include="Partials\MonthDay.cs" />
-    <Compile Include="Format\DateTimeFormatter.cs" />
-    <Compile Include="Format\DateTimeFormatterFactory.cs" />
-    <Compile Include="Format\DateTimeParserBucket.cs" />
-    <Compile Include="Format\FormatUtils.cs" />
-    <Compile Include="Format\IDateTimeParser.cs" />
-    <Compile Include="Format\IDateTimePrinter.cs" />
-    <Compile Include="Format\IsoDateTimeFormatterFactory.cs" />
-    <Compile Include="Chronology.cs" />
-    <Compile Include="Partials\Partial.cs" />
-    <Compile Include="Periods\Period.cs" />
-    <Compile Include="Periods\PeriodType.cs" />
-    <Compile Include="Periods\Weeks.cs" />
-    <Compile Include="Periods\Seconds.cs" />
-    <Compile Include="Partials\YearMonth.cs" />
-    <Compile Include="Periods\Years.cs" />
-    <Compile Include="Periods\Months.cs" />
-    <Compile Include="Periods\Minutes.cs" />
-    <Compile Include="Partials\LocalTime.cs" />
-    <Compile Include="LocalDateTime.cs" />
-    <Compile Include="Fields\IDateTimeField.cs" />
-    <Compile Include="Fields\DateTimeFieldType.cs" />
-    <Compile Include="IDateTimeZone.cs" />
-    <Compile Include="Periods\Days.cs" />
-    <Compile Include="Duration.cs" />
-    <Compile Include="Fields\DurationField.cs" />
-    <Compile Include="Fields\DurationFieldType.cs" />
-    <Compile Include="Periods\Hours.cs" />
-    <Compile Include="Instant.cs" />
-    <Compile Include="Interval.cs" />
-    <Compile Include="IPartial.cs" />
-    <Compile Include="Partials\LocalDate.cs" />
-    <Compile Include="NodaTimePermission.cs" />
-    <Compile Include="DateTimeComparer.cs" />
-    <Compile Include="NodaConstants.cs" />
-    <Compile Include="IPeriod.cs" />
-    <Compile Include="Properties\AssemblyInfo.cs" />
-    <Compile Include="Periods\SingleFieldPeriodBase.cs" />
-    <Compile Include="Utility\HashCodeHelper.cs" />
-    <Compile Include="ZonedDateTime.cs" />
-  </ItemGroup>
-  <ItemGroup>
-    <Content Include="Converters\readme.txt" />
-  </ItemGroup>
-  <ItemGroup>
-    <None Include="app.config" />
-    <None Include="Diagrams\Calendars.cd" />
-    <None Include="Diagrams\Fields.cd" />
-    <None Include="Diagrams\Partial.cd" />
-    <None Include="Diagrams\Period.cd" />
-  </ItemGroup>
-  <ItemGroup>
-    <BootstrapperPackage Include="Microsoft.Net.Client.3.5">
-      <Visible>False</Visible>
-      <ProductName>.NET Framework 3.5 SP1 Client Profile</ProductName>
-      <Install>false</Install>
-    </BootstrapperPackage>
-    <BootstrapperPackage Include="Microsoft.Net.Framework.3.5.SP1">
-      <Visible>False</Visible>
-      <ProductName>.NET Framework 3.5 SP1</ProductName>
-      <Install>true</Install>
-    </BootstrapperPackage>
-    <BootstrapperPackage Include="Microsoft.VisualBasic.PowerPacks.10.0">
-      <Visible>False</Visible>
-      <ProductName>Microsoft Visual Basic PowerPacks 10.0</ProductName>
-      <Install>true</Install>
-    </BootstrapperPackage>
-    <BootstrapperPackage Include="Microsoft.Windows.Installer.3.1">
-      <Visible>False</Visible>
-      <ProductName>Windows Installer 3.1</ProductName>
-      <Install>true</Install>
-    </BootstrapperPackage>
-  </ItemGroup>
-  <Import Project="$(MSBuildToolsPath)\Microsoft.CSharp.targets" />
-  <!-- To modify your build process, add your task inside one of the targets below and uncomment it. 
-       Other similar extension points exist, see Microsoft.Common.targets.
-  <Target Name="BeforeBuild">
-  </Target>
-  <Target Name="AfterBuild">
-  </Target>
-  -->
+﻿<?xml version="1.0" encoding="utf-8"?>
+<Project ToolsVersion="4.0" DefaultTargets="Build" xmlns="http://schemas.microsoft.com/developer/msbuild/2003">
+  <PropertyGroup>
+    <Configuration Condition=" '$(Configuration)' == '' ">Debug</Configuration>
+    <Platform Condition=" '$(Platform)' == '' ">AnyCPU</Platform>
+    <ProductVersion>9.0.30729</ProductVersion>
+    <SchemaVersion>2.0</SchemaVersion>
+    <ProjectGuid>{42B687A6-0F76-4638-A372-161C922A998B}</ProjectGuid>
+    <OutputType>Library</OutputType>
+    <AppDesignerFolder>Properties</AppDesignerFolder>
+    <RootNamespace>NodaTime</RootNamespace>
+    <AssemblyName>NodaTime</AssemblyName>
+    <TargetFrameworkVersion>v2.0</TargetFrameworkVersion>
+    <FileAlignment>512</FileAlignment>
+    <TargetFrameworkProfile>
+    </TargetFrameworkProfile>
+    <FileUpgradeFlags>
+    </FileUpgradeFlags>
+    <OldToolsVersion>3.5</OldToolsVersion>
+    <UpgradeBackupLocation />
+    <PublishUrl>publish\</PublishUrl>
+    <Install>true</Install>
+    <InstallFrom>Disk</InstallFrom>
+    <UpdateEnabled>false</UpdateEnabled>
+    <UpdateMode>Foreground</UpdateMode>
+    <UpdateInterval>7</UpdateInterval>
+    <UpdateIntervalUnits>Days</UpdateIntervalUnits>
+    <UpdatePeriodically>false</UpdatePeriodically>
+    <UpdateRequired>false</UpdateRequired>
+    <MapFileExtensions>true</MapFileExtensions>
+    <ApplicationRevision>0</ApplicationRevision>
+    <ApplicationVersion>1.0.0.%2a</ApplicationVersion>
+    <IsWebBootstrapper>false</IsWebBootstrapper>
+    <UseApplicationTrust>false</UseApplicationTrust>
+    <BootstrapperEnabled>true</BootstrapperEnabled>
+    <SccProjectName>&lt;Project Location In Database&gt;</SccProjectName>
+    <SccLocalPath>&lt;Local Binding Root of Project&gt;</SccLocalPath>
+    <SccAuxPath>&lt;Source Control Database&gt;</SccAuxPath>
+    <SccProvider>Mercurial Source Control Package</SccProvider>
+    <TargetFrameworkSubset>
+    </TargetFrameworkSubset>
+  </PropertyGroup>
+  <PropertyGroup Condition=" '$(Configuration)|$(Platform)' == 'Debug|AnyCPU' ">
+    <DebugSymbols>true</DebugSymbols>
+    <DebugType>full</DebugType>
+    <Optimize>false</Optimize>
+    <OutputPath>bin\Debug\</OutputPath>
+    <DefineConstants>DEBUG;TRACE</DefineConstants>
+    <ErrorReport>prompt</ErrorReport>
+    <WarningLevel>4</WarningLevel>
+    <CheckForOverflowUnderflow>true</CheckForOverflowUnderflow>
+  </PropertyGroup>
+  <PropertyGroup Condition=" '$(Configuration)|$(Platform)' == 'Release|AnyCPU' ">
+    <DebugType>pdbonly</DebugType>
+    <Optimize>true</Optimize>
+    <OutputPath>bin\Release\</OutputPath>
+    <DefineConstants>TRACE</DefineConstants>
+    <ErrorReport>prompt</ErrorReport>
+    <WarningLevel>4</WarningLevel>
+    <CheckForOverflowUnderflow>true</CheckForOverflowUnderflow>
+  </PropertyGroup>
+  <ItemGroup>
+    <Reference Include="System" />
+    <Reference Include="System.Data" />
+    <Reference Include="System.Xml" />
+  </ItemGroup>
+  <ItemGroup>
+    <Compile Include="Clock.cs" />
+    <Compile Include="Clocks\FixedClock.cs" />
+    <Compile Include="Fields\BasicDayOfMonthDateTimeField.cs" />
+    <Compile Include="Fields\BasicDayOfYearDateTimeField.cs" />
+    <Compile Include="Offset.cs" />
+    <Compile Include="Fields\BasicMonthOfYearDateTimeField.cs" />
+    <Compile Include="Fields\BasicWeekOfWeekYearDateTimeField.cs" />
+    <Compile Include="Fields\BasicWeekYearDateTimeField.cs" />
+    <Compile Include="Fields\BasicYearDateTimeField.cs" />
+    <Compile Include="Fields\DateTimeFieldBase.cs" />
+    <Compile Include="Fields\DecoratedDateTimeField.cs" />
+    <Compile Include="Fields\DecoratedDurationField.cs" />
+    <Compile Include="Fields\DividedDateTimeField.cs" />
+    <Compile Include="Fields\FieldSet.cs" />
+    <Compile Include="Fields\DurationFieldBase.cs" />
+    <Compile Include="Fields\FieldUtils.cs" />
+    <Compile Include="Fields\GJDayOfWeekDateTimeField.cs" />
+    <Compile Include="Fields\GJEraDateTimeField.cs" />
+    <Compile Include="Fields\GJMonthOfYearDateTimeField.cs" />
+    <Compile Include="Fields\GJYearOfEraDateTimeField.cs" />
+    <Compile Include="Fields\ImpreciseDateTimeField.cs" />
+    <Compile Include="Fields\IsoYearOfEraDateTimeField.cs" />
+    <Compile Include="Fields\OffsetDateTimeField.cs" />
+    <Compile Include="Fields\PreciseDateTimeField.cs" />
+    <Compile Include="Fields\PreciseDurationField.cs" />
+    <Compile Include="Fields\PreciseDurationDateTimeField.cs" />
+    <Compile Include="Fields\RemainderDateTimeField.cs" />
+    <Compile Include="Fields\ScaledDurationField.cs" />
+    <Compile Include="Fields\TicksDurationField.cs" />
+    <Compile Include="Fields\UnsupportedDateTimeField.cs" />
+    <Compile Include="Fields\UnsupportedDurationField.cs" />
+    <Compile Include="Fields\ZeroIsMaxDateTimeField.cs" />
+    <Compile Include="LocalInstant.cs" />
+    <Compile Include="Partials\AbstractPartial.cs" />
+    <Compile Include="Periods\AbstractPeriod.cs" />
+    <Compile Include="Partials\LocalBase.cs" />
+    <Compile Include="Partials\PartialBase.cs" />
+    <Compile Include="Periods\PeriodBase.cs" />
+    <Compile Include="Calendars\AssembledCalendarSystem.cs" />
+    <Compile Include="Calendars\BasicCalendarSystem.cs" />
+    <Compile Include="Calendars\BasicGJCalendarSystem.cs" />
+    <Compile Include="Calendars\CalendarSystemBase.cs" />
+    <Compile Include="Calendars\GregorianCalendarSystem.cs" />
+    <Compile Include="Calendars\IsoCalendarSystem.cs" />
+    <Compile Include="Converters\ConverterManager.cs" />
+    <Compile Include="Converters\IConverter.cs" />
+    <Compile Include="Converters\IInstantConverter.cs" />
+    <Compile Include="Calendars\ICalendarSystem.cs" />
+    <Compile Include="IClock.cs" />
+    <Compile Include="Format\DateTimeFormatterBuilder.cs" />
+    <Compile Include="Format\IPeriodParser.cs" />
+    <Compile Include="Format\IPeriodPrinter.cs" />
+    <Compile Include="Format\IsoPeriodFormatterFactory.cs" />
+    <Compile Include="Format\PeriodFormatter.cs" />
+    <Compile Include="Format\PeriodFormatterBuilder.cs" />
+    <Compile Include="Format\PeriodFormatterFactory.cs" />
+    <Compile Include="Clocks\SystemClock.cs" />
+    <Compile Include="TimeZones\CachedDateTimeZone.cs" />
+    <Compile Include="TimeZones\DateTimeZoneBase.cs" />
+    <Compile Include="TimeZones\DateTimeZoneBuilder.cs" />
+    <Compile Include="TimeZones\DateTimeZones.cs" />
+    <Compile Include="TimeZones\DefaultNameProvider.cs" />
+    <Compile Include="TimeZones\DSTZone.cs" />
+    <Compile Include="TimeZones\FixedDateTimeZone.cs" />
+    <Compile Include="TimeZones\IDateTimeZoneProvider.cs" />
+    <Compile Include="TimeZones\INameProvider.cs" />
+    <Compile Include="TimeZones\JIsoCalendarSystem.cs" />
+    <Compile Include="TimeZones\ZoneYearOffset.cs" />
+    <Compile Include="TimeZones\PrecalculatedDateTimeZone.cs" />
+    <Compile Include="TimeZones\ZoneRecurrence.cs" />
+    <Compile Include="TimeZones\ZoneRule.cs" />
+    <Compile Include="TimeZones\ZoneRuleSet.cs" />
+    <Compile Include="TimeZones\ZoneTransition.cs" />
+    <Compile Include="TimeZones\TransitionMode.cs" />
+    <Compile Include="TimeZones\UtcProvider.cs" />
+    <Compile Include="TimeZones\ZoneInfoProvider.cs" />
+    <Compile Include="Partials\MonthDay.cs" />
+    <Compile Include="Format\DateTimeFormatter.cs" />
+    <Compile Include="Format\DateTimeFormatterFactory.cs" />
+    <Compile Include="Format\DateTimeParserBucket.cs" />
+    <Compile Include="Format\FormatUtils.cs" />
+    <Compile Include="Format\IDateTimeParser.cs" />
+    <Compile Include="Format\IDateTimePrinter.cs" />
+    <Compile Include="Format\IsoDateTimeFormatterFactory.cs" />
+    <Compile Include="Chronology.cs" />
+    <Compile Include="Partials\Partial.cs" />
+    <Compile Include="Periods\Period.cs" />
+    <Compile Include="Periods\PeriodType.cs" />
+    <Compile Include="Periods\Weeks.cs" />
+    <Compile Include="Periods\Seconds.cs" />
+    <Compile Include="Partials\YearMonth.cs" />
+    <Compile Include="Periods\Years.cs" />
+    <Compile Include="Periods\Months.cs" />
+    <Compile Include="Periods\Minutes.cs" />
+    <Compile Include="Partials\LocalTime.cs" />
+    <Compile Include="LocalDateTime.cs" />
+    <Compile Include="Fields\IDateTimeField.cs" />
+    <Compile Include="Fields\DateTimeFieldType.cs" />
+    <Compile Include="IDateTimeZone.cs" />
+    <Compile Include="Periods\Days.cs" />
+    <Compile Include="Duration.cs" />
+    <Compile Include="Fields\DurationField.cs" />
+    <Compile Include="Fields\DurationFieldType.cs" />
+    <Compile Include="Periods\Hours.cs" />
+    <Compile Include="Instant.cs" />
+    <Compile Include="Interval.cs" />
+    <Compile Include="IPartial.cs" />
+    <Compile Include="Partials\LocalDate.cs" />
+    <Compile Include="NodaTimePermission.cs" />
+    <Compile Include="DateTimeComparer.cs" />
+    <Compile Include="NodaConstants.cs" />
+    <Compile Include="IPeriod.cs" />
+    <Compile Include="Properties\AssemblyInfo.cs" />
+    <Compile Include="Periods\SingleFieldPeriodBase.cs" />
+    <Compile Include="Utility\HashCodeHelper.cs" />
+    <Compile Include="ZonedDateTime.cs" />
+  </ItemGroup>
+  <ItemGroup>
+    <Content Include="Converters\readme.txt" />
+  </ItemGroup>
+  <ItemGroup>
+    <None Include="app.config" />
+    <None Include="Diagrams\Calendars.cd" />
+    <None Include="Diagrams\Fields.cd" />
+    <None Include="Diagrams\Partial.cd" />
+    <None Include="Diagrams\Period.cd" />
+  </ItemGroup>
+  <ItemGroup>
+    <BootstrapperPackage Include="Microsoft.Net.Client.3.5">
+      <Visible>False</Visible>
+      <ProductName>.NET Framework 3.5 SP1 Client Profile</ProductName>
+      <Install>false</Install>
+    </BootstrapperPackage>
+    <BootstrapperPackage Include="Microsoft.Net.Framework.3.5.SP1">
+      <Visible>False</Visible>
+      <ProductName>.NET Framework 3.5 SP1</ProductName>
+      <Install>true</Install>
+    </BootstrapperPackage>
+    <BootstrapperPackage Include="Microsoft.VisualBasic.PowerPacks.10.0">
+      <Visible>False</Visible>
+      <ProductName>Microsoft Visual Basic PowerPacks 10.0</ProductName>
+      <Install>true</Install>
+    </BootstrapperPackage>
+    <BootstrapperPackage Include="Microsoft.Windows.Installer.3.1">
+      <Visible>False</Visible>
+      <ProductName>Windows Installer 3.1</ProductName>
+      <Install>true</Install>
+    </BootstrapperPackage>
+  </ItemGroup>
+  <Import Project="$(MSBuildToolsPath)\Microsoft.CSharp.targets" />
+  <!-- To modify your build process, add your task inside one of the targets below and uncomment it. 
+       Other similar extension points exist, see Microsoft.Common.targets.
+  <Target Name="BeforeBuild">
+  </Target>
+  <Target Name="AfterBuild">
+  </Target>
+  -->
 </Project>