// Copyright 2011 The Noda Time Authors. All rights reserved.
// Use of this source code is governed by the Apache License 2.0,
// as found in the LICENSE.txt file.

using System;
using NodaTime.Annotations;

namespace NodaTime.Calendars
{
    /// <summary>
    /// Represents an era used in a calendar.
    /// </summary>
    /// <remarks>All the built-in calendars in Noda Time use the values specified by the static
    /// read-only fields in this class. These may be compared for reference equality to check for specific
    /// eras.</remarks>
    /// <threadsafety>This type is immutable reference type. See the thread safety section of the user guide for more information.</threadsafety>
    [Immutable]
    public sealed class Era
    {
        /// <summary>
        /// The "Common" era (CE), also known as Anno Domini (AD). This is used in the ISO, Gregorian and Julian calendars.
        /// </summary>
        public static readonly Era Common = new Era("CE", "Eras_Common"); // CE

        /// <summary>
        /// The "before common" era (BCE), also known as Before Christ (BC). This is used in the ISO, Gregorian and Julian calendars.
        /// </summary>
        public static readonly Era BeforeCommon = new Era("BCE", "Eras_BeforeCommon"); // BCE

        /// <summary>
        /// The "Anno Martyrum" or "Era of the Martyrs". This is the sole era used in the Coptic calendar.
        /// </summary>
        public static readonly Era AnnoMartyrum = new Era("AM", "Eras_AnnoMartyrum"); // AM

        /// <summary>
        /// The "Anno Martyrum" or "Era of the Martyrs". This is the sole era used in the Coptic calendar.
        /// </summary>
        [Obsolete("Use AnnoMartyrum instead. This field's name was a typo, and it will be removed in a future release.")]
        public static readonly Era AnnoMartyrm = AnnoMartyrum;

        /// <summary>
        /// The "Anno Hegira" era. This is the sole era used in the Hijri (Islamic) calendar.
        /// </summary>
        public static readonly Era AnnoHegirae = new Era("EH", "Eras_AnnoHegirae"); // AH

        /// <summary>
<<<<<<< HEAD
        /// The "Anno Persico" era. This is the sole era used in the Persian calendar.
        /// </summary>
        public static readonly Era AnnoPersico = new Era("AP", "Eras_AnnoPersico"); // AP
=======
        /// The "Anno Mundi" era. This is the sole era used in the Hebrew calendar.
        /// </summary>
        public static readonly Era AnnoMundi = new Era("AM", "Anno_Mundi");
>>>>>>> b189e7d3

        private readonly string name;
        private readonly string resourceIdentifier;

        internal string ResourceIdentifier { get { return resourceIdentifier; } }

        internal Era(string name, string resourceIdentifier)
        {
            this.name = name;
            this.resourceIdentifier = resourceIdentifier;
        }

        /// <summary>
        /// Returns the name of this era, e.g. "CE" or "BCE".
        /// </summary>
        public string Name { get { return name; } }

        /// <summary>
        /// Returns the name of this era.
        /// </summary>
        /// <returns>The name of this era.</returns>
        public override string ToString()
        {
            return name;
        }
    }
}
<|MERGE_RESOLUTION|>--- conflicted
+++ resolved
@@ -1,82 +1,81 @@
-// Copyright 2011 The Noda Time Authors. All rights reserved.
-// Use of this source code is governed by the Apache License 2.0,
-// as found in the LICENSE.txt file.
-
-using System;
-using NodaTime.Annotations;
-
-namespace NodaTime.Calendars
-{
-    /// <summary>
-    /// Represents an era used in a calendar.
-    /// </summary>
-    /// <remarks>All the built-in calendars in Noda Time use the values specified by the static
-    /// read-only fields in this class. These may be compared for reference equality to check for specific
-    /// eras.</remarks>
-    /// <threadsafety>This type is immutable reference type. See the thread safety section of the user guide for more information.</threadsafety>
-    [Immutable]
-    public sealed class Era
-    {
-        /// <summary>
-        /// The "Common" era (CE), also known as Anno Domini (AD). This is used in the ISO, Gregorian and Julian calendars.
-        /// </summary>
-        public static readonly Era Common = new Era("CE", "Eras_Common"); // CE
-
-        /// <summary>
-        /// The "before common" era (BCE), also known as Before Christ (BC). This is used in the ISO, Gregorian and Julian calendars.
-        /// </summary>
-        public static readonly Era BeforeCommon = new Era("BCE", "Eras_BeforeCommon"); // BCE
-
-        /// <summary>
-        /// The "Anno Martyrum" or "Era of the Martyrs". This is the sole era used in the Coptic calendar.
-        /// </summary>
-        public static readonly Era AnnoMartyrum = new Era("AM", "Eras_AnnoMartyrum"); // AM
-
-        /// <summary>
-        /// The "Anno Martyrum" or "Era of the Martyrs". This is the sole era used in the Coptic calendar.
-        /// </summary>
-        [Obsolete("Use AnnoMartyrum instead. This field's name was a typo, and it will be removed in a future release.")]
-        public static readonly Era AnnoMartyrm = AnnoMartyrum;
-
-        /// <summary>
-        /// The "Anno Hegira" era. This is the sole era used in the Hijri (Islamic) calendar.
-        /// </summary>
-        public static readonly Era AnnoHegirae = new Era("EH", "Eras_AnnoHegirae"); // AH
-
-        /// <summary>
-<<<<<<< HEAD
-        /// The "Anno Persico" era. This is the sole era used in the Persian calendar.
-        /// </summary>
-        public static readonly Era AnnoPersico = new Era("AP", "Eras_AnnoPersico"); // AP
-=======
-        /// The "Anno Mundi" era. This is the sole era used in the Hebrew calendar.
-        /// </summary>
-        public static readonly Era AnnoMundi = new Era("AM", "Anno_Mundi");
->>>>>>> b189e7d3
-
-        private readonly string name;
-        private readonly string resourceIdentifier;
-
-        internal string ResourceIdentifier { get { return resourceIdentifier; } }
-
-        internal Era(string name, string resourceIdentifier)
-        {
-            this.name = name;
-            this.resourceIdentifier = resourceIdentifier;
-        }
-
-        /// <summary>
-        /// Returns the name of this era, e.g. "CE" or "BCE".
-        /// </summary>
-        public string Name { get { return name; } }
-
-        /// <summary>
-        /// Returns the name of this era.
-        /// </summary>
-        /// <returns>The name of this era.</returns>
-        public override string ToString()
-        {
-            return name;
-        }
-    }
-}
+// Copyright 2011 The Noda Time Authors. All rights reserved.
+// Use of this source code is governed by the Apache License 2.0,
+// as found in the LICENSE.txt file.
+
+using System;
+using NodaTime.Annotations;
+
+namespace NodaTime.Calendars
+{
+    /// <summary>
+    /// Represents an era used in a calendar.
+    /// </summary>
+    /// <remarks>All the built-in calendars in Noda Time use the values specified by the static
+    /// read-only fields in this class. These may be compared for reference equality to check for specific
+    /// eras.</remarks>
+    /// <threadsafety>This type is immutable reference type. See the thread safety section of the user guide for more information.</threadsafety>
+    [Immutable]
+    public sealed class Era
+    {
+        /// <summary>
+        /// The "Common" era (CE), also known as Anno Domini (AD). This is used in the ISO, Gregorian and Julian calendars.
+        /// </summary>
+        public static readonly Era Common = new Era("CE", "Eras_Common"); // CE
+
+        /// <summary>
+        /// The "before common" era (BCE), also known as Before Christ (BC). This is used in the ISO, Gregorian and Julian calendars.
+        /// </summary>
+        public static readonly Era BeforeCommon = new Era("BCE", "Eras_BeforeCommon"); // BCE
+
+        /// <summary>
+        /// The "Anno Martyrum" or "Era of the Martyrs". This is the sole era used in the Coptic calendar.
+        /// </summary>
+        public static readonly Era AnnoMartyrum = new Era("AM", "Eras_AnnoMartyrum"); // AM
+
+        /// <summary>
+        /// The "Anno Martyrum" or "Era of the Martyrs". This is the sole era used in the Coptic calendar.
+        /// </summary>
+        [Obsolete("Use AnnoMartyrum instead. This field's name was a typo, and it will be removed in a future release.")]
+        public static readonly Era AnnoMartyrm = AnnoMartyrum;
+
+        /// <summary>
+        /// The "Anno Hegira" era. This is the sole era used in the Hijri (Islamic) calendar.
+        /// </summary>
+        public static readonly Era AnnoHegirae = new Era("EH", "Eras_AnnoHegirae"); // AH
+
+        /// <summary>
+        /// The "Anno Mundi" era. This is the sole era used in the Hebrew calendar.
+        /// </summary>
+        public static readonly Era AnnoMundi = new Era("AM", "Anno_Mundi"); // AM
+        
+        /// <summary>
+        /// The "Anno Persico" era. This is the sole era used in the Persian calendar.
+        /// </summary>
+        public static readonly Era AnnoPersico = new Era("AP", "Eras_AnnoPersico"); // AP
+
+        private readonly string name;
+        private readonly string resourceIdentifier;
+
+        internal string ResourceIdentifier { get { return resourceIdentifier; } }
+
+        internal Era(string name, string resourceIdentifier)
+        {
+            this.name = name;
+            this.resourceIdentifier = resourceIdentifier;
+        }
+
+        /// <summary>
+        /// Returns the name of this era, e.g. "CE" or "BCE".
+        /// </summary>
+        public string Name { get { return name; } }
+
+        /// <summary>
+        /// Returns the name of this era.
+        /// </summary>
+        /// <returns>The name of this era.</returns>
+        public override string ToString()
+        {
+            return name;
+        }
+    }
+}