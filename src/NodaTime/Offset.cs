#region Copyright and license information
// Copyright 2001-2009 Stephen Colebourne
// Copyright 2009-2011 Jon Skeet
// 
// Licensed under the Apache License, Version 2.0 (the "License");
// you may not use this file except in compliance with the License.
// You may obtain a copy of the License at
// 
//     http://www.apache.org/licenses/LICENSE-2.0
// 
// Unless required by applicable law or agreed to in writing, software
// distributed under the License is distributed on an "AS IS" BASIS,
// WITHOUT WARRANTIES OR CONDITIONS OF ANY KIND, either express or implied.
// See the License for the specific language governing permissions and
// limitations under the License.
#endregion
#region usings
using System;
using NodaTime.Globalization;
using NodaTime.Text;
<<<<<<< HEAD
using NodaTime.Utility;
=======
using NodaTime.Text.Patterns;
>>>>>>> 2366e251

#endregion

namespace NodaTime
{
    /// <summary>
    ///   An offset from UTC in milliseconds. A positive value means that the local time is
    ///   ahead of UTC (e.g. for Europe); a negative value means that the local time is behind
    ///   UTC (e.g. for America).
    /// </summary>
    /// <remarks>
    ///   <para>
    ///     Offsets are constrained to the range (-24 hours, 24 hours). If the millisecond value given
    ///     is outside this range then an exception is thrown.
    ///   </para>
    ///   <para>
    ///     Internally, offsets are stored as an <see cref="int" /> number of milliseconds instead of
    ///     as ticks. This is because as a description of the offset of a time zone from UTC, there is
    ///     no offset of less than one second. Using milliseconds gives more than enough resolution and
    ///     allows us to save 4 bytes per Offset.
    ///   </para>
    ///   <para>
    ///     This type is immutable and thread-safe.
    ///   </para>
    /// </remarks>
    public struct Offset : IEquatable<Offset>, IComparable<Offset>, IFormattable
    {
        /// <summary>
        /// An offset of zero ticks - effectively the permanent offset for UTC.
        /// </summary>
        public static readonly Offset Zero = Offset.FromMilliseconds(0);
        /// <summary>
        /// The minimum permitted offset; one millisecond less than a standard day before UTC.
        /// </summary>
        public static readonly Offset MinValue = Offset.FromMilliseconds(-NodaConstants.MillisecondsPerStandardDay + 1);
        /// <summary>
        /// The maximum permitted offset; one millisecond less than a standard day after UTC.
        /// </summary>
        public static readonly Offset MaxValue = Offset.FromMilliseconds(NodaConstants.MillisecondsPerStandardDay - 1);

        private readonly int milliseconds;

        /// <summary>
        /// Initializes a new instance of the <see cref="Offset" /> struct.
        /// </summary>
        /// <remarks>
        /// Offsets are constrained to the range (-24 hours, 24 hours).
        /// </remarks>
        /// <param name="milliseconds">The number of milliseconds in the offset.</param>
        private Offset(int milliseconds)
        {
            // TODO: Possibly move this to all the public factory methods instead, and trust internal callers.
            Preconditions.CheckArgumentRange("milliseconds", milliseconds,
                -NodaConstants.MillisecondsPerStandardDay + 1,
                NodaConstants.MillisecondsPerStandardDay - 1);
            this.milliseconds = milliseconds;
        }

        /// <summary>
        ///   Gets a value indicating whether this instance is negative.
        /// </summary>
        /// <value>
        ///   <c>true</c> if this instance is negative; otherwise, <c>false</c>.
        /// </value>
        public bool IsNegative { get { return milliseconds < 0; } }

        /// <summary>
        ///   Gets the hours of the offset. This is always a positive value.
        /// </summary>
        public int Hours { get { return Math.Abs(milliseconds) / NodaConstants.MillisecondsPerHour; } }

        /// <summary>
        ///   Gets the minutes of the offset. This is always a positive value.
        /// </summary>
        public int Minutes { get { return (Math.Abs(milliseconds) % NodaConstants.MillisecondsPerHour) / NodaConstants.MillisecondsPerMinute; } }

        /// <summary>
        /// Gets the seconds of the offset. This is always a positive value.
        /// </summary>
        public int Seconds { get { return (Math.Abs(milliseconds) % NodaConstants.MillisecondsPerMinute) / NodaConstants.MillisecondsPerSecond; } }

        /// <summary>
        /// Gets the fractional seconds of the offset i.e. the milliseconds of the second. This is always a positive value.
        /// </summary>
        public int FractionalSeconds { get { return Math.Abs(milliseconds) % NodaConstants.MillisecondsPerSecond; } }

        /// <summary>
        /// Gets the total number of milliseconds in the offset.
        /// </summary>
        public int TotalMilliseconds { get { return milliseconds; } }

        /// <summary>
        /// Returns the number of ticks represented by this offset.
        /// </summary>
        /// <value>The number of ticks.</value>
        public long TotalTicks { get { return TotalMilliseconds * NodaConstants.TicksPerMillisecond; } }

        /// <summary>
        /// Returns the greater offset of the given two, i.e. the one which will give a later local
        /// time when added to an instant.
        /// </summary>
        public static Offset Max(Offset x, Offset y)
        {
            return x > y ? x : y;
        }

        /// <summary>
        /// Returns the lower offset of the given two, i.e. the one which will give an earlier local
        /// time when added to an instant.
        /// </summary>
        public static Offset Min(Offset x, Offset y)
        {
            return x < y ? x : y;
        }

        #region Operators
        /// <summary>
        ///   Implements the unary operator - (negation).
        /// </summary>
        /// <param name="offset">The offset to negate.</param>
        /// <returns>A new <see cref="Offset" /> instance with a negated value.</returns>
        public static Offset operator -(Offset offset)
        {
            return Offset.FromMilliseconds(-offset.TotalMilliseconds);
        }

        /// <summary>
        /// Returns the negation of the specified offset. This is the method form of the unary minus operator.
        /// </summary>
        public static Offset Negate(Offset offset)
        {
            return -offset;
        }

        /// <summary>
        ///   Implements the unary operator + .
        /// </summary>
        /// <param name="offset">The operand.</param>
        /// <returns>The same <see cref="Offset" /> instance</returns>
        public static Offset operator +(Offset offset)
        {
            return offset;
        }

        /// <summary>
        /// Returns the specified offset. This is the method form of the unary plus operator.
        /// </summary>
        public static Offset Plus(Offset offset)
        {
            return offset;
        }

        /// <summary>
        ///   Implements the operator + (addition).
        /// </summary>
        /// <param name="left">The left hand side of the operator.</param>
        /// <param name="right">The right hand side of the operator.</param>
        /// <returns>A new <see cref="Offset" /> representing the sum of the given values.</returns>
        public static Offset operator +(Offset left, Offset right)
        {
            return Offset.FromMilliseconds(left.TotalMilliseconds + right.TotalMilliseconds);
        }

        /// <summary>
        ///   Adds one Offset to another. Friendly alternative to <c>operator+()</c>.
        /// </summary>
        /// <param name="left">The left hand side of the operator.</param>
        /// <param name="right">The right hand side of the operator.</param>
        /// <returns>A new <see cref="Offset" /> representing the sum of the given values.</returns>
        public static Offset Add(Offset left, Offset right)
        {
            return left + right;
        }

        /// <summary>
        ///   Implements the operator - (subtraction).
        /// </summary>
        /// <param name="left">The left hand side of the operator.</param>
        /// <param name="right">The right hand side of the operator.</param>
        /// <returns>A new <see cref="Offset" /> representing the difference of the given values.</returns>
        public static Offset operator -(Offset left, Offset right)
        {
            return Offset.FromMilliseconds(left.TotalMilliseconds - right.TotalMilliseconds);
        }

        /// <summary>
        ///   Subtracts one Offset from another. Friendly alternative to <c>operator-()</c>.
        /// </summary>
        /// <param name="left">The left hand side of the operator.</param>
        /// <param name="right">The right hand side of the operator.</param>
        /// <returns>A new <see cref="Offset" /> representing the difference of the given values.</returns>
        public static Offset Subtract(Offset left, Offset right)
        {
            return left - right;
        }

        /// <summary>
        ///   Implements the operator == (equality).
        /// </summary>
        /// <param name="left">The left hand side of the operator.</param>
        /// <param name="right">The right hand side of the operator.</param>
        /// <returns><c>true</c> if values are equal to each other, otherwise <c>false</c>.</returns>
        public static bool operator ==(Offset left, Offset right)
        {
            return left.Equals(right);
        }

        /// <summary>
        ///   Implements the operator != (inequality).
        /// </summary>
        /// <param name="left">The left hand side of the operator.</param>
        /// <param name="right">The right hand side of the operator.</param>
        /// <returns><c>true</c> if values are not equal to each other, otherwise <c>false</c>.</returns>
        public static bool operator !=(Offset left, Offset right)
        {
            return !(left == right);
        }

        /// <summary>
        ///   Implements the operator &lt; (less than).
        /// </summary>
        /// <param name="left">The left hand side of the operator.</param>
        /// <param name="right">The right hand side of the operator.</param>
        /// <returns><c>true</c> if the left value is less than the right value, otherwise <c>false</c>.</returns>
        public static bool operator <(Offset left, Offset right)
        {
            return left.CompareTo(right) < 0;
        }

        /// <summary>
        ///   Implements the operator &lt;= (less than or equal).
        /// </summary>
        /// <param name="left">The left hand side of the operator.</param>
        /// <param name="right">The right hand side of the operator.</param>
        /// <returns><c>true</c> if the left value is less than or equal to the right value, otherwise <c>false</c>.</returns>
        public static bool operator <=(Offset left, Offset right)
        {
            return left.CompareTo(right) <= 0;
        }

        /// <summary>
        ///   Implements the operator &gt; (greater than).
        /// </summary>
        /// <param name="left">The left hand side of the operator.</param>
        /// <param name="right">The right hand side of the operator.</param>
        /// <returns><c>true</c> if the left value is greater than the right value, otherwise <c>false</c>.</returns>
        public static bool operator >(Offset left, Offset right)
        {
            return left.CompareTo(right) > 0;
        }

        /// <summary>
        ///   Implements the operator &gt;= (greater than or equal).
        /// </summary>
        /// <param name="left">The left hand side of the operator.</param>
        /// <param name="right">The right hand side of the operator.</param>
        /// <returns><c>true</c> if the left value is greater than or equal to the right value, otherwise <c>false</c>.</returns>
        public static bool operator >=(Offset left, Offset right)
        {
            return left.CompareTo(right) >= 0;
        }
        #endregion // Operators

        #region IComparable<Offset> Members
        /// <summary>
        ///   Compares the current object with another object of the same type.
        /// </summary>
        /// <param name="other">An object to compare with this object.</param>
        /// <returns>
        ///   A 32-bit signed integer that indicates the relative order of the objects being compared.
        ///   The return value has the following meanings:
        ///   <list type = "table">
        ///     <listheader>
        ///       <term>Value</term>
        ///       <description>Meaning</description>
        ///     </listheader>
        ///     <item>
        ///       <term>&lt; 0</term>
        ///       <description>This object is less than the <paramref name = "other" /> parameter.</description>
        ///     </item>
        ///     <item>
        ///       <term>0</term>
        ///       <description>This object is equal to <paramref name = "other" />.</description>
        ///     </item>
        ///     <item>
        ///       <term>&gt; 0</term>
        ///       <description>This object is greater than <paramref name = "other" />.</description>
        ///     </item>
        ///   </list>
        /// </returns>
        public int CompareTo(Offset other)
        {
            return TotalMilliseconds.CompareTo(other.TotalMilliseconds);
        }
        #endregion

        #region IEquatable<Offset> Members
        /// <summary>
        ///   Indicates whether the current object is equal to another object of the same type.
        /// </summary>
        /// <param name="other">An object to compare with this object.</param>
        /// <returns>
        ///   true if the current object is equal to the <paramref name = "other" /> parameter;
        ///   otherwise, false.
        /// </returns>
        public bool Equals(Offset other)
        {
            return TotalMilliseconds == other.TotalMilliseconds;
        }
        #endregion

        #region Object overrides
        /// <summary>
        ///   Determines whether the specified <see cref="System.Object" /> is equal to this instance.
        /// </summary>
        /// <param name="obj">The <see cref="System.Object" /> to compare with this instance.</param>
        /// <returns>
        ///   <c>true</c> if the specified <see cref="System.Object" /> is equal to this instance;
        ///   otherwise, <c>false</c>.
        /// </returns>
        public override bool Equals(object obj)
        {
            if (obj is Offset)
            {
                return Equals((Offset)obj);
            }
            return false;
        }

        /// <summary>
        ///   Returns a hash code for this instance.
        /// </summary>
        /// <returns>
        ///   A hash code for this instance, suitable for use in hashing algorithms and data
        ///   structures like a hash table. 
        /// </returns>
        public override int GetHashCode()
        {
            return TotalMilliseconds.GetHashCode();
        }
        #endregion  // Object overrides

        #region Formatting
        /// <summary>
        ///   Formats the value of the current instance using the specified format.
        /// </summary>
        /// <returns>
        ///   A <see cref="T:System.String" /> containing the value of the current instance in the specified format.
        /// </returns>
        /// <param name="format">The <see cref="T:System.String" /> specifying the format to use.
        ///   -or- 
        ///   null to use the default format defined for the type of the <see cref="T:System.IFormattable" /> implementation. 
        /// </param>
        /// <param name="formatProvider">The <see cref="T:System.IFormatProvider" /> to use to format the value.
        ///   -or- 
        ///   null to obtain the numeric format information from the current locale setting of the operating system. 
        /// </param>
        /// <filterpriority>2</filterpriority>
        public string ToString(string format, IFormatProvider formatProvider)
        {
            return OffsetPattern.Format(this, format, NodaFormatInfo.GetInstance(formatProvider));
        }

        /// <summary>
        ///   Returns a <see cref="System.String" /> that represents this instance.
        /// </summary>
        /// <returns>
        ///   A <see cref="System.String" /> that represents this instance.
        /// </returns>
        public override string ToString()
        {
            return OffsetPattern.Format(this, null, NodaFormatInfo.CurrentInfo);
        }

        /// <summary>
        ///   Formats the value of the current instance using the specified format.
        /// </summary>
        /// <returns>
        ///   A <see cref="T:System.String" /> containing the value of the current instance in the specified format.
        /// </returns>
        /// <param name="format">The <see cref="T:System.String" /> specifying the format to use.
        ///   -or- 
        ///   null to use the default format defined for the type of the <see cref="T:System.IFormattable" /> implementation. 
        /// </param>
        /// <filterpriority>2</filterpriority>
        public string ToString(string format)
        {
            return OffsetPattern.Format(this, format, NodaFormatInfo.CurrentInfo);
        }

        /// <summary>
        ///   Formats the value of the current instance using the specified format.
        /// </summary>
        /// <returns>
        ///   A <see cref="T:System.String" /> containing the value of the current instance in the specified format.
        /// </returns>
        /// <param name="formatProvider">The <see cref="T:System.IFormatProvider" /> to use to format the value.
        ///   -or- 
        ///   null to obtain the format information from the current locale setting of the operating system. 
        /// </param>
        /// <filterpriority>2</filterpriority>
        public string ToString(IFormatProvider formatProvider)
        {
            return OffsetPattern.Format(this, null, NodaFormatInfo.GetInstance(formatProvider));
        }
        #endregion Formatting

        #region Parsing
        private static readonly string[] AllFormats = { "g", "n", "d" };
        private const string DefaultFormatPattern = "g";

<<<<<<< HEAD
        private static readonly PatternSupport<Offset> OffsetPattern = new PatternSupport<Offset>(AllFormats, DefaultFormatPattern, Offset.Zero, fi => fi.OffsetPatternParser);
=======
        private static readonly PatternBclSupport<Offset> OffsetParser = new PatternBclSupport<Offset>(AllFormats, DefaultFormatPattern, Offset.Zero, fi => fi.OffsetPatternParser);
>>>>>>> 2366e251
        /// <summary>
        /// Parses the given string using the current culture's default format provider.
        /// </summary>
        public static Offset Parse(string value)
        {
            return OffsetPattern.Parse(value, NodaFormatInfo.CurrentInfo);
        }

        /// <summary>
        /// Parses the given string using the specified format provider.
        /// </summary>
        public static Offset Parse(string value, IFormatProvider formatProvider)
        {
            return OffsetPattern.Parse(value, NodaFormatInfo.GetInstance(formatProvider));
        }

        /// <summary>
        /// Parses the given string using the specified format pattern and format provider.
        /// </summary>
        public static Offset ParseExact(string value, string format, IFormatProvider formatProvider)
        {
            return OffsetPattern.ParseExact(value, format, NodaFormatInfo.GetInstance(formatProvider));
        }

        /// <summary>
        /// Parses the given string using the specified format patterns and format provider.
        /// </summary>
        public static Offset ParseExact(string value, string[] formats, IFormatProvider formatProvider)
        {
            return OffsetPattern.ParseExact(value, formats, NodaFormatInfo.GetInstance(formatProvider));
        }

        /// <summary>
        /// Attempts to parse the given string using the current culture's default format provider. If the parse is successful,
        /// the result is stored in the <paramref name="result"/> parameter and the return value is true;
        /// otherwise <see cref="Offset.Zero"/> is stored in the parameter and the return value is false.
        /// </summary>
        /// <returns>true if the value was parsed successfully; false otherwise.</returns>
        public static bool TryParse(string value, out Offset result)
        {
            return OffsetPattern.TryParse(value, NodaFormatInfo.CurrentInfo, out result);
        }

        /// <summary>
        /// Attempts to parse the given string using the specified format provider.
        /// If the parse is successful, the result is stored in the <paramref name="result"/> parameter and the return value is true;
        /// otherwise <see cref="Offset.Zero"/> is stored in the parameter and the return value is false.
        /// </summary>
        /// <returns>true if the value was parsed successfully; false otherwise.</returns>
        public static bool TryParse(string value, IFormatProvider formatProvider, out Offset result)
        {
            return OffsetPattern.TryParse(value, NodaFormatInfo.GetInstance(formatProvider), out result);
        }

        /// <summary>
        /// Attempts to parse the given string using the specified format pattern, format provider and style.
        /// If the parse is successful, the result is stored in the <paramref name="result"/> parameter and the return value is true;
        /// otherwise <see cref="Offset.Zero"/> is stored in the parameter and the return value is false.
        /// </summary>
        /// <returns>true if the value was parsed successfully; false otherwise.</returns>
        public static bool TryParseExact(string value, string format, IFormatProvider formatProvider, out Offset result)
        {
            return OffsetPattern.TryParseExact(value, format, NodaFormatInfo.GetInstance(formatProvider), out result);
        }

        /// <summary>
        /// Attempts to parse the given string using the specified format patterns and format provider.
        /// If the parse is successful, the result is stored in the <paramref name="result"/> parameter and the return value is true;
        /// otherwise <see cref="Offset.Zero"/> is stored in the parameter and the return value is false.
        /// </summary>
        /// <returns>true if the value was parsed successfully; false otherwise.</returns>
        public static bool TryParseExact(string value, string[] formats, IFormatProvider formatProvider, out Offset result)
        {
            return OffsetPattern.TryParseExact(value, formats, NodaFormatInfo.GetInstance(formatProvider), out result);
        }
        #endregion Parsing

        #region Construction
        /// <summary>
        ///   Returns the offset for the given milliseconds value.
        /// </summary>
        /// <param name="milliseconds">The int milliseconds value.</param>
        /// <returns>The <see cref="Offset" /> for the given milliseconds value</returns>
        public static Offset FromMilliseconds(int milliseconds)
        {
             return new Offset(milliseconds);
        }

        /// <summary>
        ///   Froms the ticks.
        /// </summary>
        /// <param name="ticks">The ticks.</param>
        /// <returns></returns>
        public static Offset FromTicks(long ticks)
        {
            return new Offset((int)(ticks / NodaConstants.TicksPerMillisecond));
        }

        /// <summary>
        ///   Creates an offset with the specified number of hours.
        /// </summary>
        /// <param name="hours">The number of hours.</param>
        /// <returns>
        ///   A new <see cref="Offset" /> representing the given value.
        /// </returns>
        public static Offset FromHours(int hours)
        {
            return new Offset(hours * NodaConstants.MillisecondsPerHour);
        }

        /// <summary>
        /// Creates an offset with the specified number of hours, minutes, seconds, and
        /// milliseconds. This offset is always non-negative.
        /// </summary>
        /// <param name="hours">The number of hours, in the range [0, 24).</param>
        /// <param name="minutes">The number of minutes, in the range [0, 60).</param>
        /// <param name="seconds">The number of second, in the range [0, 60).</param>
        /// <param name="fractionalSeconds">The number of milliseconds within the second,
        /// in the range [0, 1000).</param>
        /// <returns>
        ///   A new <see cref="Offset" /> representing the given values.
        /// </returns>
        /// <remarks>
        ///   TODO: not sure about the name. Anyone got a better one?
        ///   TODO: The behaviour around negative values needs documenting too! (Make this internal for now?)
        /// </remarks>
        public static Offset Create(int hours, int minutes, int seconds, int fractionalSeconds)
        {
            return Create(hours, minutes, seconds, fractionalSeconds, false);
        }

        /// <summary>
        /// Creates an offset from the given values, including a sign to indicate whether or not the returned
        /// offset should be negative.
        /// </summary>
        /// <param name="hours">The number of hours, in the range [0, 24).</param>
        /// <param name="minutes">The number of minutes, in the range [0, 60).</param>
        /// <param name="seconds">The number of second, in the range [0, 60).</param>
        /// <param name="fractionalSeconds">The number of milliseconds within the second,
        /// in the range [0, 1000).</param>
        /// <param name="negative">True if a negative offset should be created, false for a positive one.</param>
        public static Offset Create(int hours, int minutes, int seconds, int fractionalSeconds, bool negative)
        {
            Preconditions.CheckArgumentRange("hours", hours, 0, 23);
            Preconditions.CheckArgumentRange("minutes", minutes, 0, 59);
            Preconditions.CheckArgumentRange("seconds", seconds, 0, 59);
            Preconditions.CheckArgumentRange("fractionalSeconds", fractionalSeconds, 0, 999);
            int sign = negative ? -1 : 1;
            int milliseconds = 0;
            milliseconds += hours * NodaConstants.MillisecondsPerHour;
            milliseconds += minutes * NodaConstants.MillisecondsPerMinute;
            milliseconds += seconds * NodaConstants.MillisecondsPerSecond;
            milliseconds += fractionalSeconds;
            return Offset.FromMilliseconds(sign * milliseconds);
        }
        #endregion

        #region Conversion
        /// <summary>
        /// Converts this offset to a .NET standard <see cref="TimeSpan" /> value.
        /// </summary>
        public TimeSpan ToTimeSpan()
        {
            return TimeSpan.FromMilliseconds(milliseconds);
        }
        #endregion
    }
}
<|MERGE_RESOLUTION|>--- conflicted
+++ resolved
@@ -1,609 +1,602 @@
-#region Copyright and license information
-// Copyright 2001-2009 Stephen Colebourne
-// Copyright 2009-2011 Jon Skeet
-// 
-// Licensed under the Apache License, Version 2.0 (the "License");
-// you may not use this file except in compliance with the License.
-// You may obtain a copy of the License at
-// 
-//     http://www.apache.org/licenses/LICENSE-2.0
-// 
-// Unless required by applicable law or agreed to in writing, software
-// distributed under the License is distributed on an "AS IS" BASIS,
-// WITHOUT WARRANTIES OR CONDITIONS OF ANY KIND, either express or implied.
-// See the License for the specific language governing permissions and
-// limitations under the License.
-#endregion
-#region usings
-using System;
-using NodaTime.Globalization;
-using NodaTime.Text;
-<<<<<<< HEAD
-using NodaTime.Utility;
-=======
-using NodaTime.Text.Patterns;
->>>>>>> 2366e251
-
-#endregion
-
-namespace NodaTime
-{
-    /// <summary>
-    ///   An offset from UTC in milliseconds. A positive value means that the local time is
-    ///   ahead of UTC (e.g. for Europe); a negative value means that the local time is behind
-    ///   UTC (e.g. for America).
-    /// </summary>
-    /// <remarks>
-    ///   <para>
-    ///     Offsets are constrained to the range (-24 hours, 24 hours). If the millisecond value given
-    ///     is outside this range then an exception is thrown.
-    ///   </para>
-    ///   <para>
-    ///     Internally, offsets are stored as an <see cref="int" /> number of milliseconds instead of
-    ///     as ticks. This is because as a description of the offset of a time zone from UTC, there is
-    ///     no offset of less than one second. Using milliseconds gives more than enough resolution and
-    ///     allows us to save 4 bytes per Offset.
-    ///   </para>
-    ///   <para>
-    ///     This type is immutable and thread-safe.
-    ///   </para>
-    /// </remarks>
-    public struct Offset : IEquatable<Offset>, IComparable<Offset>, IFormattable
-    {
-        /// <summary>
-        /// An offset of zero ticks - effectively the permanent offset for UTC.
-        /// </summary>
-        public static readonly Offset Zero = Offset.FromMilliseconds(0);
-        /// <summary>
-        /// The minimum permitted offset; one millisecond less than a standard day before UTC.
-        /// </summary>
-        public static readonly Offset MinValue = Offset.FromMilliseconds(-NodaConstants.MillisecondsPerStandardDay + 1);
-        /// <summary>
-        /// The maximum permitted offset; one millisecond less than a standard day after UTC.
-        /// </summary>
-        public static readonly Offset MaxValue = Offset.FromMilliseconds(NodaConstants.MillisecondsPerStandardDay - 1);
-
-        private readonly int milliseconds;
-
-        /// <summary>
-        /// Initializes a new instance of the <see cref="Offset" /> struct.
-        /// </summary>
-        /// <remarks>
-        /// Offsets are constrained to the range (-24 hours, 24 hours).
-        /// </remarks>
-        /// <param name="milliseconds">The number of milliseconds in the offset.</param>
-        private Offset(int milliseconds)
-        {
-            // TODO: Possibly move this to all the public factory methods instead, and trust internal callers.
-            Preconditions.CheckArgumentRange("milliseconds", milliseconds,
-                -NodaConstants.MillisecondsPerStandardDay + 1,
-                NodaConstants.MillisecondsPerStandardDay - 1);
-            this.milliseconds = milliseconds;
-        }
-
-        /// <summary>
-        ///   Gets a value indicating whether this instance is negative.
-        /// </summary>
-        /// <value>
-        ///   <c>true</c> if this instance is negative; otherwise, <c>false</c>.
-        /// </value>
-        public bool IsNegative { get { return milliseconds < 0; } }
-
-        /// <summary>
-        ///   Gets the hours of the offset. This is always a positive value.
-        /// </summary>
-        public int Hours { get { return Math.Abs(milliseconds) / NodaConstants.MillisecondsPerHour; } }
-
-        /// <summary>
-        ///   Gets the minutes of the offset. This is always a positive value.
-        /// </summary>
-        public int Minutes { get { return (Math.Abs(milliseconds) % NodaConstants.MillisecondsPerHour) / NodaConstants.MillisecondsPerMinute; } }
-
-        /// <summary>
-        /// Gets the seconds of the offset. This is always a positive value.
-        /// </summary>
-        public int Seconds { get { return (Math.Abs(milliseconds) % NodaConstants.MillisecondsPerMinute) / NodaConstants.MillisecondsPerSecond; } }
-
-        /// <summary>
-        /// Gets the fractional seconds of the offset i.e. the milliseconds of the second. This is always a positive value.
-        /// </summary>
-        public int FractionalSeconds { get { return Math.Abs(milliseconds) % NodaConstants.MillisecondsPerSecond; } }
-
-        /// <summary>
-        /// Gets the total number of milliseconds in the offset.
-        /// </summary>
-        public int TotalMilliseconds { get { return milliseconds; } }
-
-        /// <summary>
-        /// Returns the number of ticks represented by this offset.
-        /// </summary>
-        /// <value>The number of ticks.</value>
-        public long TotalTicks { get { return TotalMilliseconds * NodaConstants.TicksPerMillisecond; } }
-
-        /// <summary>
-        /// Returns the greater offset of the given two, i.e. the one which will give a later local
-        /// time when added to an instant.
-        /// </summary>
-        public static Offset Max(Offset x, Offset y)
-        {
-            return x > y ? x : y;
-        }
-
-        /// <summary>
-        /// Returns the lower offset of the given two, i.e. the one which will give an earlier local
-        /// time when added to an instant.
-        /// </summary>
-        public static Offset Min(Offset x, Offset y)
-        {
-            return x < y ? x : y;
-        }
-
-        #region Operators
-        /// <summary>
-        ///   Implements the unary operator - (negation).
-        /// </summary>
-        /// <param name="offset">The offset to negate.</param>
-        /// <returns>A new <see cref="Offset" /> instance with a negated value.</returns>
-        public static Offset operator -(Offset offset)
-        {
-            return Offset.FromMilliseconds(-offset.TotalMilliseconds);
-        }
-
-        /// <summary>
-        /// Returns the negation of the specified offset. This is the method form of the unary minus operator.
-        /// </summary>
-        public static Offset Negate(Offset offset)
-        {
-            return -offset;
-        }
-
-        /// <summary>
-        ///   Implements the unary operator + .
-        /// </summary>
-        /// <param name="offset">The operand.</param>
-        /// <returns>The same <see cref="Offset" /> instance</returns>
-        public static Offset operator +(Offset offset)
-        {
-            return offset;
-        }
-
-        /// <summary>
-        /// Returns the specified offset. This is the method form of the unary plus operator.
-        /// </summary>
-        public static Offset Plus(Offset offset)
-        {
-            return offset;
-        }
-
-        /// <summary>
-        ///   Implements the operator + (addition).
-        /// </summary>
-        /// <param name="left">The left hand side of the operator.</param>
-        /// <param name="right">The right hand side of the operator.</param>
-        /// <returns>A new <see cref="Offset" /> representing the sum of the given values.</returns>
-        public static Offset operator +(Offset left, Offset right)
-        {
-            return Offset.FromMilliseconds(left.TotalMilliseconds + right.TotalMilliseconds);
-        }
-
-        /// <summary>
-        ///   Adds one Offset to another. Friendly alternative to <c>operator+()</c>.
-        /// </summary>
-        /// <param name="left">The left hand side of the operator.</param>
-        /// <param name="right">The right hand side of the operator.</param>
-        /// <returns>A new <see cref="Offset" /> representing the sum of the given values.</returns>
-        public static Offset Add(Offset left, Offset right)
-        {
-            return left + right;
-        }
-
-        /// <summary>
-        ///   Implements the operator - (subtraction).
-        /// </summary>
-        /// <param name="left">The left hand side of the operator.</param>
-        /// <param name="right">The right hand side of the operator.</param>
-        /// <returns>A new <see cref="Offset" /> representing the difference of the given values.</returns>
-        public static Offset operator -(Offset left, Offset right)
-        {
-            return Offset.FromMilliseconds(left.TotalMilliseconds - right.TotalMilliseconds);
-        }
-
-        /// <summary>
-        ///   Subtracts one Offset from another. Friendly alternative to <c>operator-()</c>.
-        /// </summary>
-        /// <param name="left">The left hand side of the operator.</param>
-        /// <param name="right">The right hand side of the operator.</param>
-        /// <returns>A new <see cref="Offset" /> representing the difference of the given values.</returns>
-        public static Offset Subtract(Offset left, Offset right)
-        {
-            return left - right;
-        }
-
-        /// <summary>
-        ///   Implements the operator == (equality).
-        /// </summary>
-        /// <param name="left">The left hand side of the operator.</param>
-        /// <param name="right">The right hand side of the operator.</param>
-        /// <returns><c>true</c> if values are equal to each other, otherwise <c>false</c>.</returns>
-        public static bool operator ==(Offset left, Offset right)
-        {
-            return left.Equals(right);
-        }
-
-        /// <summary>
-        ///   Implements the operator != (inequality).
-        /// </summary>
-        /// <param name="left">The left hand side of the operator.</param>
-        /// <param name="right">The right hand side of the operator.</param>
-        /// <returns><c>true</c> if values are not equal to each other, otherwise <c>false</c>.</returns>
-        public static bool operator !=(Offset left, Offset right)
-        {
-            return !(left == right);
-        }
-
-        /// <summary>
-        ///   Implements the operator &lt; (less than).
-        /// </summary>
-        /// <param name="left">The left hand side of the operator.</param>
-        /// <param name="right">The right hand side of the operator.</param>
-        /// <returns><c>true</c> if the left value is less than the right value, otherwise <c>false</c>.</returns>
-        public static bool operator <(Offset left, Offset right)
-        {
-            return left.CompareTo(right) < 0;
-        }
-
-        /// <summary>
-        ///   Implements the operator &lt;= (less than or equal).
-        /// </summary>
-        /// <param name="left">The left hand side of the operator.</param>
-        /// <param name="right">The right hand side of the operator.</param>
-        /// <returns><c>true</c> if the left value is less than or equal to the right value, otherwise <c>false</c>.</returns>
-        public static bool operator <=(Offset left, Offset right)
-        {
-            return left.CompareTo(right) <= 0;
-        }
-
-        /// <summary>
-        ///   Implements the operator &gt; (greater than).
-        /// </summary>
-        /// <param name="left">The left hand side of the operator.</param>
-        /// <param name="right">The right hand side of the operator.</param>
-        /// <returns><c>true</c> if the left value is greater than the right value, otherwise <c>false</c>.</returns>
-        public static bool operator >(Offset left, Offset right)
-        {
-            return left.CompareTo(right) > 0;
-        }
-
-        /// <summary>
-        ///   Implements the operator &gt;= (greater than or equal).
-        /// </summary>
-        /// <param name="left">The left hand side of the operator.</param>
-        /// <param name="right">The right hand side of the operator.</param>
-        /// <returns><c>true</c> if the left value is greater than or equal to the right value, otherwise <c>false</c>.</returns>
-        public static bool operator >=(Offset left, Offset right)
-        {
-            return left.CompareTo(right) >= 0;
-        }
-        #endregion // Operators
-
-        #region IComparable<Offset> Members
-        /// <summary>
-        ///   Compares the current object with another object of the same type.
-        /// </summary>
-        /// <param name="other">An object to compare with this object.</param>
-        /// <returns>
-        ///   A 32-bit signed integer that indicates the relative order of the objects being compared.
-        ///   The return value has the following meanings:
-        ///   <list type = "table">
-        ///     <listheader>
-        ///       <term>Value</term>
-        ///       <description>Meaning</description>
-        ///     </listheader>
-        ///     <item>
-        ///       <term>&lt; 0</term>
-        ///       <description>This object is less than the <paramref name = "other" /> parameter.</description>
-        ///     </item>
-        ///     <item>
-        ///       <term>0</term>
-        ///       <description>This object is equal to <paramref name = "other" />.</description>
-        ///     </item>
-        ///     <item>
-        ///       <term>&gt; 0</term>
-        ///       <description>This object is greater than <paramref name = "other" />.</description>
-        ///     </item>
-        ///   </list>
-        /// </returns>
-        public int CompareTo(Offset other)
-        {
-            return TotalMilliseconds.CompareTo(other.TotalMilliseconds);
-        }
-        #endregion
-
-        #region IEquatable<Offset> Members
-        /// <summary>
-        ///   Indicates whether the current object is equal to another object of the same type.
-        /// </summary>
-        /// <param name="other">An object to compare with this object.</param>
-        /// <returns>
-        ///   true if the current object is equal to the <paramref name = "other" /> parameter;
-        ///   otherwise, false.
-        /// </returns>
-        public bool Equals(Offset other)
-        {
-            return TotalMilliseconds == other.TotalMilliseconds;
-        }
-        #endregion
-
-        #region Object overrides
-        /// <summary>
-        ///   Determines whether the specified <see cref="System.Object" /> is equal to this instance.
-        /// </summary>
-        /// <param name="obj">The <see cref="System.Object" /> to compare with this instance.</param>
-        /// <returns>
-        ///   <c>true</c> if the specified <see cref="System.Object" /> is equal to this instance;
-        ///   otherwise, <c>false</c>.
-        /// </returns>
-        public override bool Equals(object obj)
-        {
-            if (obj is Offset)
-            {
-                return Equals((Offset)obj);
-            }
-            return false;
-        }
-
-        /// <summary>
-        ///   Returns a hash code for this instance.
-        /// </summary>
-        /// <returns>
-        ///   A hash code for this instance, suitable for use in hashing algorithms and data
-        ///   structures like a hash table. 
-        /// </returns>
-        public override int GetHashCode()
-        {
-            return TotalMilliseconds.GetHashCode();
-        }
-        #endregion  // Object overrides
-
-        #region Formatting
-        /// <summary>
-        ///   Formats the value of the current instance using the specified format.
-        /// </summary>
-        /// <returns>
-        ///   A <see cref="T:System.String" /> containing the value of the current instance in the specified format.
-        /// </returns>
-        /// <param name="format">The <see cref="T:System.String" /> specifying the format to use.
-        ///   -or- 
-        ///   null to use the default format defined for the type of the <see cref="T:System.IFormattable" /> implementation. 
-        /// </param>
-        /// <param name="formatProvider">The <see cref="T:System.IFormatProvider" /> to use to format the value.
-        ///   -or- 
-        ///   null to obtain the numeric format information from the current locale setting of the operating system. 
-        /// </param>
-        /// <filterpriority>2</filterpriority>
-        public string ToString(string format, IFormatProvider formatProvider)
-        {
-            return OffsetPattern.Format(this, format, NodaFormatInfo.GetInstance(formatProvider));
-        }
-
-        /// <summary>
-        ///   Returns a <see cref="System.String" /> that represents this instance.
-        /// </summary>
-        /// <returns>
-        ///   A <see cref="System.String" /> that represents this instance.
-        /// </returns>
-        public override string ToString()
-        {
-            return OffsetPattern.Format(this, null, NodaFormatInfo.CurrentInfo);
-        }
-
-        /// <summary>
-        ///   Formats the value of the current instance using the specified format.
-        /// </summary>
-        /// <returns>
-        ///   A <see cref="T:System.String" /> containing the value of the current instance in the specified format.
-        /// </returns>
-        /// <param name="format">The <see cref="T:System.String" /> specifying the format to use.
-        ///   -or- 
-        ///   null to use the default format defined for the type of the <see cref="T:System.IFormattable" /> implementation. 
-        /// </param>
-        /// <filterpriority>2</filterpriority>
-        public string ToString(string format)
-        {
-            return OffsetPattern.Format(this, format, NodaFormatInfo.CurrentInfo);
-        }
-
-        /// <summary>
-        ///   Formats the value of the current instance using the specified format.
-        /// </summary>
-        /// <returns>
-        ///   A <see cref="T:System.String" /> containing the value of the current instance in the specified format.
-        /// </returns>
-        /// <param name="formatProvider">The <see cref="T:System.IFormatProvider" /> to use to format the value.
-        ///   -or- 
-        ///   null to obtain the format information from the current locale setting of the operating system. 
-        /// </param>
-        /// <filterpriority>2</filterpriority>
-        public string ToString(IFormatProvider formatProvider)
-        {
-            return OffsetPattern.Format(this, null, NodaFormatInfo.GetInstance(formatProvider));
-        }
-        #endregion Formatting
-
-        #region Parsing
-        private static readonly string[] AllFormats = { "g", "n", "d" };
-        private const string DefaultFormatPattern = "g";
-
-<<<<<<< HEAD
-        private static readonly PatternSupport<Offset> OffsetPattern = new PatternSupport<Offset>(AllFormats, DefaultFormatPattern, Offset.Zero, fi => fi.OffsetPatternParser);
-=======
-        private static readonly PatternBclSupport<Offset> OffsetParser = new PatternBclSupport<Offset>(AllFormats, DefaultFormatPattern, Offset.Zero, fi => fi.OffsetPatternParser);
->>>>>>> 2366e251
-        /// <summary>
-        /// Parses the given string using the current culture's default format provider.
-        /// </summary>
-        public static Offset Parse(string value)
-        {
-            return OffsetPattern.Parse(value, NodaFormatInfo.CurrentInfo);
-        }
-
-        /// <summary>
-        /// Parses the given string using the specified format provider.
-        /// </summary>
-        public static Offset Parse(string value, IFormatProvider formatProvider)
-        {
-            return OffsetPattern.Parse(value, NodaFormatInfo.GetInstance(formatProvider));
-        }
-
-        /// <summary>
-        /// Parses the given string using the specified format pattern and format provider.
-        /// </summary>
-        public static Offset ParseExact(string value, string format, IFormatProvider formatProvider)
-        {
-            return OffsetPattern.ParseExact(value, format, NodaFormatInfo.GetInstance(formatProvider));
-        }
-
-        /// <summary>
-        /// Parses the given string using the specified format patterns and format provider.
-        /// </summary>
-        public static Offset ParseExact(string value, string[] formats, IFormatProvider formatProvider)
-        {
-            return OffsetPattern.ParseExact(value, formats, NodaFormatInfo.GetInstance(formatProvider));
-        }
-
-        /// <summary>
-        /// Attempts to parse the given string using the current culture's default format provider. If the parse is successful,
-        /// the result is stored in the <paramref name="result"/> parameter and the return value is true;
-        /// otherwise <see cref="Offset.Zero"/> is stored in the parameter and the return value is false.
-        /// </summary>
-        /// <returns>true if the value was parsed successfully; false otherwise.</returns>
-        public static bool TryParse(string value, out Offset result)
-        {
-            return OffsetPattern.TryParse(value, NodaFormatInfo.CurrentInfo, out result);
-        }
-
-        /// <summary>
-        /// Attempts to parse the given string using the specified format provider.
-        /// If the parse is successful, the result is stored in the <paramref name="result"/> parameter and the return value is true;
-        /// otherwise <see cref="Offset.Zero"/> is stored in the parameter and the return value is false.
-        /// </summary>
-        /// <returns>true if the value was parsed successfully; false otherwise.</returns>
-        public static bool TryParse(string value, IFormatProvider formatProvider, out Offset result)
-        {
-            return OffsetPattern.TryParse(value, NodaFormatInfo.GetInstance(formatProvider), out result);
-        }
-
-        /// <summary>
-        /// Attempts to parse the given string using the specified format pattern, format provider and style.
-        /// If the parse is successful, the result is stored in the <paramref name="result"/> parameter and the return value is true;
-        /// otherwise <see cref="Offset.Zero"/> is stored in the parameter and the return value is false.
-        /// </summary>
-        /// <returns>true if the value was parsed successfully; false otherwise.</returns>
-        public static bool TryParseExact(string value, string format, IFormatProvider formatProvider, out Offset result)
-        {
-            return OffsetPattern.TryParseExact(value, format, NodaFormatInfo.GetInstance(formatProvider), out result);
-        }
-
-        /// <summary>
-        /// Attempts to parse the given string using the specified format patterns and format provider.
-        /// If the parse is successful, the result is stored in the <paramref name="result"/> parameter and the return value is true;
-        /// otherwise <see cref="Offset.Zero"/> is stored in the parameter and the return value is false.
-        /// </summary>
-        /// <returns>true if the value was parsed successfully; false otherwise.</returns>
-        public static bool TryParseExact(string value, string[] formats, IFormatProvider formatProvider, out Offset result)
-        {
-            return OffsetPattern.TryParseExact(value, formats, NodaFormatInfo.GetInstance(formatProvider), out result);
-        }
-        #endregion Parsing
-
-        #region Construction
-        /// <summary>
-        ///   Returns the offset for the given milliseconds value.
-        /// </summary>
-        /// <param name="milliseconds">The int milliseconds value.</param>
-        /// <returns>The <see cref="Offset" /> for the given milliseconds value</returns>
-        public static Offset FromMilliseconds(int milliseconds)
-        {
-             return new Offset(milliseconds);
-        }
-
-        /// <summary>
-        ///   Froms the ticks.
-        /// </summary>
-        /// <param name="ticks">The ticks.</param>
-        /// <returns></returns>
-        public static Offset FromTicks(long ticks)
-        {
-            return new Offset((int)(ticks / NodaConstants.TicksPerMillisecond));
-        }
-
-        /// <summary>
-        ///   Creates an offset with the specified number of hours.
-        /// </summary>
-        /// <param name="hours">The number of hours.</param>
-        /// <returns>
-        ///   A new <see cref="Offset" /> representing the given value.
-        /// </returns>
-        public static Offset FromHours(int hours)
-        {
-            return new Offset(hours * NodaConstants.MillisecondsPerHour);
-        }
-
-        /// <summary>
-        /// Creates an offset with the specified number of hours, minutes, seconds, and
-        /// milliseconds. This offset is always non-negative.
-        /// </summary>
-        /// <param name="hours">The number of hours, in the range [0, 24).</param>
-        /// <param name="minutes">The number of minutes, in the range [0, 60).</param>
-        /// <param name="seconds">The number of second, in the range [0, 60).</param>
-        /// <param name="fractionalSeconds">The number of milliseconds within the second,
-        /// in the range [0, 1000).</param>
-        /// <returns>
-        ///   A new <see cref="Offset" /> representing the given values.
-        /// </returns>
-        /// <remarks>
-        ///   TODO: not sure about the name. Anyone got a better one?
-        ///   TODO: The behaviour around negative values needs documenting too! (Make this internal for now?)
-        /// </remarks>
-        public static Offset Create(int hours, int minutes, int seconds, int fractionalSeconds)
-        {
-            return Create(hours, minutes, seconds, fractionalSeconds, false);
-        }
-
-        /// <summary>
-        /// Creates an offset from the given values, including a sign to indicate whether or not the returned
-        /// offset should be negative.
-        /// </summary>
-        /// <param name="hours">The number of hours, in the range [0, 24).</param>
-        /// <param name="minutes">The number of minutes, in the range [0, 60).</param>
-        /// <param name="seconds">The number of second, in the range [0, 60).</param>
-        /// <param name="fractionalSeconds">The number of milliseconds within the second,
-        /// in the range [0, 1000).</param>
-        /// <param name="negative">True if a negative offset should be created, false for a positive one.</param>
-        public static Offset Create(int hours, int minutes, int seconds, int fractionalSeconds, bool negative)
-        {
-            Preconditions.CheckArgumentRange("hours", hours, 0, 23);
-            Preconditions.CheckArgumentRange("minutes", minutes, 0, 59);
-            Preconditions.CheckArgumentRange("seconds", seconds, 0, 59);
-            Preconditions.CheckArgumentRange("fractionalSeconds", fractionalSeconds, 0, 999);
-            int sign = negative ? -1 : 1;
-            int milliseconds = 0;
-            milliseconds += hours * NodaConstants.MillisecondsPerHour;
-            milliseconds += minutes * NodaConstants.MillisecondsPerMinute;
-            milliseconds += seconds * NodaConstants.MillisecondsPerSecond;
-            milliseconds += fractionalSeconds;
-            return Offset.FromMilliseconds(sign * milliseconds);
-        }
-        #endregion
-
-        #region Conversion
-        /// <summary>
-        /// Converts this offset to a .NET standard <see cref="TimeSpan" /> value.
-        /// </summary>
-        public TimeSpan ToTimeSpan()
-        {
-            return TimeSpan.FromMilliseconds(milliseconds);
-        }
-        #endregion
-    }
-}
+#region Copyright and license information
+// Copyright 2001-2009 Stephen Colebourne
+// Copyright 2009-2011 Jon Skeet
+// 
+// Licensed under the Apache License, Version 2.0 (the "License");
+// you may not use this file except in compliance with the License.
+// You may obtain a copy of the License at
+// 
+//     http://www.apache.org/licenses/LICENSE-2.0
+// 
+// Unless required by applicable law or agreed to in writing, software
+// distributed under the License is distributed on an "AS IS" BASIS,
+// WITHOUT WARRANTIES OR CONDITIONS OF ANY KIND, either express or implied.
+// See the License for the specific language governing permissions and
+// limitations under the License.
+#endregion
+#region usings
+using System;
+using NodaTime.Globalization;
+using NodaTime.Text;
+using NodaTime.Text.Patterns;
+using NodaTime.Utility;
+
+#endregion
+
+namespace NodaTime
+{
+    /// <summary>
+    ///   An offset from UTC in milliseconds. A positive value means that the local time is
+    ///   ahead of UTC (e.g. for Europe); a negative value means that the local time is behind
+    ///   UTC (e.g. for America).
+    /// </summary>
+    /// <remarks>
+    ///   <para>
+    ///     Offsets are constrained to the range (-24 hours, 24 hours). If the millisecond value given
+    ///     is outside this range then an exception is thrown.
+    ///   </para>
+    ///   <para>
+    ///     Internally, offsets are stored as an <see cref="int" /> number of milliseconds instead of
+    ///     as ticks. This is because as a description of the offset of a time zone from UTC, there is
+    ///     no offset of less than one second. Using milliseconds gives more than enough resolution and
+    ///     allows us to save 4 bytes per Offset.
+    ///   </para>
+    ///   <para>
+    ///     This type is immutable and thread-safe.
+    ///   </para>
+    /// </remarks>
+    public struct Offset : IEquatable<Offset>, IComparable<Offset>, IFormattable
+    {
+        /// <summary>
+        /// An offset of zero ticks - effectively the permanent offset for UTC.
+        /// </summary>
+        public static readonly Offset Zero = Offset.FromMilliseconds(0);
+        /// <summary>
+        /// The minimum permitted offset; one millisecond less than a standard day before UTC.
+        /// </summary>
+        public static readonly Offset MinValue = Offset.FromMilliseconds(-NodaConstants.MillisecondsPerStandardDay + 1);
+        /// <summary>
+        /// The maximum permitted offset; one millisecond less than a standard day after UTC.
+        /// </summary>
+        public static readonly Offset MaxValue = Offset.FromMilliseconds(NodaConstants.MillisecondsPerStandardDay - 1);
+
+        private readonly int milliseconds;
+
+        /// <summary>
+        /// Initializes a new instance of the <see cref="Offset" /> struct.
+        /// </summary>
+        /// <remarks>
+        /// Offsets are constrained to the range (-24 hours, 24 hours).
+        /// </remarks>
+        /// <param name="milliseconds">The number of milliseconds in the offset.</param>
+        private Offset(int milliseconds)
+        {
+            // TODO: Possibly move this to all the public factory methods instead, and trust internal callers.
+            Preconditions.CheckArgumentRange("milliseconds", milliseconds,
+                -NodaConstants.MillisecondsPerStandardDay + 1,
+                NodaConstants.MillisecondsPerStandardDay - 1);
+            this.milliseconds = milliseconds;
+        }
+
+        /// <summary>
+        ///   Gets a value indicating whether this instance is negative.
+        /// </summary>
+        /// <value>
+        ///   <c>true</c> if this instance is negative; otherwise, <c>false</c>.
+        /// </value>
+        public bool IsNegative { get { return milliseconds < 0; } }
+
+        /// <summary>
+        ///   Gets the hours of the offset. This is always a positive value.
+        /// </summary>
+        public int Hours { get { return Math.Abs(milliseconds) / NodaConstants.MillisecondsPerHour; } }
+
+        /// <summary>
+        ///   Gets the minutes of the offset. This is always a positive value.
+        /// </summary>
+        public int Minutes { get { return (Math.Abs(milliseconds) % NodaConstants.MillisecondsPerHour) / NodaConstants.MillisecondsPerMinute; } }
+
+        /// <summary>
+        /// Gets the seconds of the offset. This is always a positive value.
+        /// </summary>
+        public int Seconds { get { return (Math.Abs(milliseconds) % NodaConstants.MillisecondsPerMinute) / NodaConstants.MillisecondsPerSecond; } }
+
+        /// <summary>
+        /// Gets the fractional seconds of the offset i.e. the milliseconds of the second. This is always a positive value.
+        /// </summary>
+        public int FractionalSeconds { get { return Math.Abs(milliseconds) % NodaConstants.MillisecondsPerSecond; } }
+
+        /// <summary>
+        /// Gets the total number of milliseconds in the offset.
+        /// </summary>
+        public int TotalMilliseconds { get { return milliseconds; } }
+
+        /// <summary>
+        /// Returns the number of ticks represented by this offset.
+        /// </summary>
+        /// <value>The number of ticks.</value>
+        public long TotalTicks { get { return TotalMilliseconds * NodaConstants.TicksPerMillisecond; } }
+
+        /// <summary>
+        /// Returns the greater offset of the given two, i.e. the one which will give a later local
+        /// time when added to an instant.
+        /// </summary>
+        public static Offset Max(Offset x, Offset y)
+        {
+            return x > y ? x : y;
+        }
+
+        /// <summary>
+        /// Returns the lower offset of the given two, i.e. the one which will give an earlier local
+        /// time when added to an instant.
+        /// </summary>
+        public static Offset Min(Offset x, Offset y)
+        {
+            return x < y ? x : y;
+        }
+
+        #region Operators
+        /// <summary>
+        ///   Implements the unary operator - (negation).
+        /// </summary>
+        /// <param name="offset">The offset to negate.</param>
+        /// <returns>A new <see cref="Offset" /> instance with a negated value.</returns>
+        public static Offset operator -(Offset offset)
+        {
+            return Offset.FromMilliseconds(-offset.TotalMilliseconds);
+        }
+
+        /// <summary>
+        /// Returns the negation of the specified offset. This is the method form of the unary minus operator.
+        /// </summary>
+        public static Offset Negate(Offset offset)
+        {
+            return -offset;
+        }
+
+        /// <summary>
+        ///   Implements the unary operator + .
+        /// </summary>
+        /// <param name="offset">The operand.</param>
+        /// <returns>The same <see cref="Offset" /> instance</returns>
+        public static Offset operator +(Offset offset)
+        {
+            return offset;
+        }
+
+        /// <summary>
+        /// Returns the specified offset. This is the method form of the unary plus operator.
+        /// </summary>
+        public static Offset Plus(Offset offset)
+        {
+            return offset;
+        }
+
+        /// <summary>
+        ///   Implements the operator + (addition).
+        /// </summary>
+        /// <param name="left">The left hand side of the operator.</param>
+        /// <param name="right">The right hand side of the operator.</param>
+        /// <returns>A new <see cref="Offset" /> representing the sum of the given values.</returns>
+        public static Offset operator +(Offset left, Offset right)
+        {
+            return Offset.FromMilliseconds(left.TotalMilliseconds + right.TotalMilliseconds);
+        }
+
+        /// <summary>
+        ///   Adds one Offset to another. Friendly alternative to <c>operator+()</c>.
+        /// </summary>
+        /// <param name="left">The left hand side of the operator.</param>
+        /// <param name="right">The right hand side of the operator.</param>
+        /// <returns>A new <see cref="Offset" /> representing the sum of the given values.</returns>
+        public static Offset Add(Offset left, Offset right)
+        {
+            return left + right;
+        }
+
+        /// <summary>
+        ///   Implements the operator - (subtraction).
+        /// </summary>
+        /// <param name="left">The left hand side of the operator.</param>
+        /// <param name="right">The right hand side of the operator.</param>
+        /// <returns>A new <see cref="Offset" /> representing the difference of the given values.</returns>
+        public static Offset operator -(Offset left, Offset right)
+        {
+            return Offset.FromMilliseconds(left.TotalMilliseconds - right.TotalMilliseconds);
+        }
+
+        /// <summary>
+        ///   Subtracts one Offset from another. Friendly alternative to <c>operator-()</c>.
+        /// </summary>
+        /// <param name="left">The left hand side of the operator.</param>
+        /// <param name="right">The right hand side of the operator.</param>
+        /// <returns>A new <see cref="Offset" /> representing the difference of the given values.</returns>
+        public static Offset Subtract(Offset left, Offset right)
+        {
+            return left - right;
+        }
+
+        /// <summary>
+        ///   Implements the operator == (equality).
+        /// </summary>
+        /// <param name="left">The left hand side of the operator.</param>
+        /// <param name="right">The right hand side of the operator.</param>
+        /// <returns><c>true</c> if values are equal to each other, otherwise <c>false</c>.</returns>
+        public static bool operator ==(Offset left, Offset right)
+        {
+            return left.Equals(right);
+        }
+
+        /// <summary>
+        ///   Implements the operator != (inequality).
+        /// </summary>
+        /// <param name="left">The left hand side of the operator.</param>
+        /// <param name="right">The right hand side of the operator.</param>
+        /// <returns><c>true</c> if values are not equal to each other, otherwise <c>false</c>.</returns>
+        public static bool operator !=(Offset left, Offset right)
+        {
+            return !(left == right);
+        }
+
+        /// <summary>
+        ///   Implements the operator &lt; (less than).
+        /// </summary>
+        /// <param name="left">The left hand side of the operator.</param>
+        /// <param name="right">The right hand side of the operator.</param>
+        /// <returns><c>true</c> if the left value is less than the right value, otherwise <c>false</c>.</returns>
+        public static bool operator <(Offset left, Offset right)
+        {
+            return left.CompareTo(right) < 0;
+        }
+
+        /// <summary>
+        ///   Implements the operator &lt;= (less than or equal).
+        /// </summary>
+        /// <param name="left">The left hand side of the operator.</param>
+        /// <param name="right">The right hand side of the operator.</param>
+        /// <returns><c>true</c> if the left value is less than or equal to the right value, otherwise <c>false</c>.</returns>
+        public static bool operator <=(Offset left, Offset right)
+        {
+            return left.CompareTo(right) <= 0;
+        }
+
+        /// <summary>
+        ///   Implements the operator &gt; (greater than).
+        /// </summary>
+        /// <param name="left">The left hand side of the operator.</param>
+        /// <param name="right">The right hand side of the operator.</param>
+        /// <returns><c>true</c> if the left value is greater than the right value, otherwise <c>false</c>.</returns>
+        public static bool operator >(Offset left, Offset right)
+        {
+            return left.CompareTo(right) > 0;
+        }
+
+        /// <summary>
+        ///   Implements the operator &gt;= (greater than or equal).
+        /// </summary>
+        /// <param name="left">The left hand side of the operator.</param>
+        /// <param name="right">The right hand side of the operator.</param>
+        /// <returns><c>true</c> if the left value is greater than or equal to the right value, otherwise <c>false</c>.</returns>
+        public static bool operator >=(Offset left, Offset right)
+        {
+            return left.CompareTo(right) >= 0;
+        }
+        #endregion // Operators
+
+        #region IComparable<Offset> Members
+        /// <summary>
+        ///   Compares the current object with another object of the same type.
+        /// </summary>
+        /// <param name="other">An object to compare with this object.</param>
+        /// <returns>
+        ///   A 32-bit signed integer that indicates the relative order of the objects being compared.
+        ///   The return value has the following meanings:
+        ///   <list type = "table">
+        ///     <listheader>
+        ///       <term>Value</term>
+        ///       <description>Meaning</description>
+        ///     </listheader>
+        ///     <item>
+        ///       <term>&lt; 0</term>
+        ///       <description>This object is less than the <paramref name = "other" /> parameter.</description>
+        ///     </item>
+        ///     <item>
+        ///       <term>0</term>
+        ///       <description>This object is equal to <paramref name = "other" />.</description>
+        ///     </item>
+        ///     <item>
+        ///       <term>&gt; 0</term>
+        ///       <description>This object is greater than <paramref name = "other" />.</description>
+        ///     </item>
+        ///   </list>
+        /// </returns>
+        public int CompareTo(Offset other)
+        {
+            return TotalMilliseconds.CompareTo(other.TotalMilliseconds);
+        }
+        #endregion
+
+        #region IEquatable<Offset> Members
+        /// <summary>
+        ///   Indicates whether the current object is equal to another object of the same type.
+        /// </summary>
+        /// <param name="other">An object to compare with this object.</param>
+        /// <returns>
+        ///   true if the current object is equal to the <paramref name = "other" /> parameter;
+        ///   otherwise, false.
+        /// </returns>
+        public bool Equals(Offset other)
+        {
+            return TotalMilliseconds == other.TotalMilliseconds;
+        }
+        #endregion
+
+        #region Object overrides
+        /// <summary>
+        ///   Determines whether the specified <see cref="System.Object" /> is equal to this instance.
+        /// </summary>
+        /// <param name="obj">The <see cref="System.Object" /> to compare with this instance.</param>
+        /// <returns>
+        ///   <c>true</c> if the specified <see cref="System.Object" /> is equal to this instance;
+        ///   otherwise, <c>false</c>.
+        /// </returns>
+        public override bool Equals(object obj)
+        {
+            if (obj is Offset)
+            {
+                return Equals((Offset)obj);
+            }
+            return false;
+        }
+
+        /// <summary>
+        ///   Returns a hash code for this instance.
+        /// </summary>
+        /// <returns>
+        ///   A hash code for this instance, suitable for use in hashing algorithms and data
+        ///   structures like a hash table. 
+        /// </returns>
+        public override int GetHashCode()
+        {
+            return TotalMilliseconds.GetHashCode();
+        }
+        #endregion  // Object overrides
+
+        #region Formatting
+        /// <summary>
+        ///   Formats the value of the current instance using the specified format.
+        /// </summary>
+        /// <returns>
+        ///   A <see cref="T:System.String" /> containing the value of the current instance in the specified format.
+        /// </returns>
+        /// <param name="format">The <see cref="T:System.String" /> specifying the format to use.
+        ///   -or- 
+        ///   null to use the default format defined for the type of the <see cref="T:System.IFormattable" /> implementation. 
+        /// </param>
+        /// <param name="formatProvider">The <see cref="T:System.IFormatProvider" /> to use to format the value.
+        ///   -or- 
+        ///   null to obtain the numeric format information from the current locale setting of the operating system. 
+        /// </param>
+        /// <filterpriority>2</filterpriority>
+        public string ToString(string format, IFormatProvider formatProvider)
+        {
+            return OffsetPattern.Format(this, format, NodaFormatInfo.GetInstance(formatProvider));
+        }
+
+        /// <summary>
+        ///   Returns a <see cref="System.String" /> that represents this instance.
+        /// </summary>
+        /// <returns>
+        ///   A <see cref="System.String" /> that represents this instance.
+        /// </returns>
+        public override string ToString()
+        {
+            return OffsetPattern.Format(this, null, NodaFormatInfo.CurrentInfo);
+        }
+
+        /// <summary>
+        ///   Formats the value of the current instance using the specified format.
+        /// </summary>
+        /// <returns>
+        ///   A <see cref="T:System.String" /> containing the value of the current instance in the specified format.
+        /// </returns>
+        /// <param name="format">The <see cref="T:System.String" /> specifying the format to use.
+        ///   -or- 
+        ///   null to use the default format defined for the type of the <see cref="T:System.IFormattable" /> implementation. 
+        /// </param>
+        /// <filterpriority>2</filterpriority>
+        public string ToString(string format)
+        {
+            return OffsetPattern.Format(this, format, NodaFormatInfo.CurrentInfo);
+        }
+
+        /// <summary>
+        ///   Formats the value of the current instance using the specified format.
+        /// </summary>
+        /// <returns>
+        ///   A <see cref="T:System.String" /> containing the value of the current instance in the specified format.
+        /// </returns>
+        /// <param name="formatProvider">The <see cref="T:System.IFormatProvider" /> to use to format the value.
+        ///   -or- 
+        ///   null to obtain the format information from the current locale setting of the operating system. 
+        /// </param>
+        /// <filterpriority>2</filterpriority>
+        public string ToString(IFormatProvider formatProvider)
+        {
+            return OffsetPattern.Format(this, null, NodaFormatInfo.GetInstance(formatProvider));
+        }
+        #endregion Formatting
+
+        #region Parsing
+        private static readonly string[] AllFormats = { "g", "n", "d" };
+        private const string DefaultFormatPattern = "g";
+
+        private static readonly PatternBclSupport<Offset> OffsetPattern = new PatternBclSupport<Offset>(AllFormats, DefaultFormatPattern, Offset.Zero, fi => fi.OffsetPatternParser);
+        /// <summary>
+        /// Parses the given string using the current culture's default format provider.
+        /// </summary>
+        public static Offset Parse(string value)
+        {
+            return OffsetPattern.Parse(value, NodaFormatInfo.CurrentInfo);
+        }
+
+        /// <summary>
+        /// Parses the given string using the specified format provider.
+        /// </summary>
+        public static Offset Parse(string value, IFormatProvider formatProvider)
+        {
+            return OffsetPattern.Parse(value, NodaFormatInfo.GetInstance(formatProvider));
+        }
+
+        /// <summary>
+        /// Parses the given string using the specified format pattern and format provider.
+        /// </summary>
+        public static Offset ParseExact(string value, string format, IFormatProvider formatProvider)
+        {
+            return OffsetPattern.ParseExact(value, format, NodaFormatInfo.GetInstance(formatProvider));
+        }
+
+        /// <summary>
+        /// Parses the given string using the specified format patterns and format provider.
+        /// </summary>
+        public static Offset ParseExact(string value, string[] formats, IFormatProvider formatProvider)
+        {
+            return OffsetPattern.ParseExact(value, formats, NodaFormatInfo.GetInstance(formatProvider));
+        }
+
+        /// <summary>
+        /// Attempts to parse the given string using the current culture's default format provider. If the parse is successful,
+        /// the result is stored in the <paramref name="result"/> parameter and the return value is true;
+        /// otherwise <see cref="Offset.Zero"/> is stored in the parameter and the return value is false.
+        /// </summary>
+        /// <returns>true if the value was parsed successfully; false otherwise.</returns>
+        public static bool TryParse(string value, out Offset result)
+        {
+            return OffsetPattern.TryParse(value, NodaFormatInfo.CurrentInfo, out result);
+        }
+
+        /// <summary>
+        /// Attempts to parse the given string using the specified format provider.
+        /// If the parse is successful, the result is stored in the <paramref name="result"/> parameter and the return value is true;
+        /// otherwise <see cref="Offset.Zero"/> is stored in the parameter and the return value is false.
+        /// </summary>
+        /// <returns>true if the value was parsed successfully; false otherwise.</returns>
+        public static bool TryParse(string value, IFormatProvider formatProvider, out Offset result)
+        {
+            return OffsetPattern.TryParse(value, NodaFormatInfo.GetInstance(formatProvider), out result);
+        }
+
+        /// <summary>
+        /// Attempts to parse the given string using the specified format pattern, format provider and style.
+        /// If the parse is successful, the result is stored in the <paramref name="result"/> parameter and the return value is true;
+        /// otherwise <see cref="Offset.Zero"/> is stored in the parameter and the return value is false.
+        /// </summary>
+        /// <returns>true if the value was parsed successfully; false otherwise.</returns>
+        public static bool TryParseExact(string value, string format, IFormatProvider formatProvider, out Offset result)
+        {
+            return OffsetPattern.TryParseExact(value, format, NodaFormatInfo.GetInstance(formatProvider), out result);
+        }
+
+        /// <summary>
+        /// Attempts to parse the given string using the specified format patterns and format provider.
+        /// If the parse is successful, the result is stored in the <paramref name="result"/> parameter and the return value is true;
+        /// otherwise <see cref="Offset.Zero"/> is stored in the parameter and the return value is false.
+        /// </summary>
+        /// <returns>true if the value was parsed successfully; false otherwise.</returns>
+        public static bool TryParseExact(string value, string[] formats, IFormatProvider formatProvider, out Offset result)
+        {
+            return OffsetPattern.TryParseExact(value, formats, NodaFormatInfo.GetInstance(formatProvider), out result);
+        }
+        #endregion Parsing
+
+        #region Construction
+        /// <summary>
+        ///   Returns the offset for the given milliseconds value.
+        /// </summary>
+        /// <param name="milliseconds">The int milliseconds value.</param>
+        /// <returns>The <see cref="Offset" /> for the given milliseconds value</returns>
+        public static Offset FromMilliseconds(int milliseconds)
+        {
+             return new Offset(milliseconds);
+        }
+
+        /// <summary>
+        ///   Froms the ticks.
+        /// </summary>
+        /// <param name="ticks">The ticks.</param>
+        /// <returns></returns>
+        public static Offset FromTicks(long ticks)
+        {
+            return new Offset((int)(ticks / NodaConstants.TicksPerMillisecond));
+        }
+
+        /// <summary>
+        ///   Creates an offset with the specified number of hours.
+        /// </summary>
+        /// <param name="hours">The number of hours.</param>
+        /// <returns>
+        ///   A new <see cref="Offset" /> representing the given value.
+        /// </returns>
+        public static Offset FromHours(int hours)
+        {
+            return new Offset(hours * NodaConstants.MillisecondsPerHour);
+        }
+
+        /// <summary>
+        /// Creates an offset with the specified number of hours, minutes, seconds, and
+        /// milliseconds. This offset is always non-negative.
+        /// </summary>
+        /// <param name="hours">The number of hours, in the range [0, 24).</param>
+        /// <param name="minutes">The number of minutes, in the range [0, 60).</param>
+        /// <param name="seconds">The number of second, in the range [0, 60).</param>
+        /// <param name="fractionalSeconds">The number of milliseconds within the second,
+        /// in the range [0, 1000).</param>
+        /// <returns>
+        ///   A new <see cref="Offset" /> representing the given values.
+        /// </returns>
+        /// <remarks>
+        ///   TODO: not sure about the name. Anyone got a better one?
+        ///   TODO: The behaviour around negative values needs documenting too! (Make this internal for now?)
+        /// </remarks>
+        public static Offset Create(int hours, int minutes, int seconds, int fractionalSeconds)
+        {
+            return Create(hours, minutes, seconds, fractionalSeconds, false);
+        }
+
+        /// <summary>
+        /// Creates an offset from the given values, including a sign to indicate whether or not the returned
+        /// offset should be negative.
+        /// </summary>
+        /// <param name="hours">The number of hours, in the range [0, 24).</param>
+        /// <param name="minutes">The number of minutes, in the range [0, 60).</param>
+        /// <param name="seconds">The number of second, in the range [0, 60).</param>
+        /// <param name="fractionalSeconds">The number of milliseconds within the second,
+        /// in the range [0, 1000).</param>
+        /// <param name="negative">True if a negative offset should be created, false for a positive one.</param>
+        public static Offset Create(int hours, int minutes, int seconds, int fractionalSeconds, bool negative)
+        {
+            Preconditions.CheckArgumentRange("hours", hours, 0, 23);
+            Preconditions.CheckArgumentRange("minutes", minutes, 0, 59);
+            Preconditions.CheckArgumentRange("seconds", seconds, 0, 59);
+            Preconditions.CheckArgumentRange("fractionalSeconds", fractionalSeconds, 0, 999);
+            int sign = negative ? -1 : 1;
+            int milliseconds = 0;
+            milliseconds += hours * NodaConstants.MillisecondsPerHour;
+            milliseconds += minutes * NodaConstants.MillisecondsPerMinute;
+            milliseconds += seconds * NodaConstants.MillisecondsPerSecond;
+            milliseconds += fractionalSeconds;
+            return Offset.FromMilliseconds(sign * milliseconds);
+        }
+        #endregion
+
+        #region Conversion
+        /// <summary>
+        /// Converts this offset to a .NET standard <see cref="TimeSpan" /> value.
+        /// </summary>
+        public TimeSpan ToTimeSpan()
+        {
+            return TimeSpan.FromMilliseconds(milliseconds);
+        }
+        #endregion
+    }
+}