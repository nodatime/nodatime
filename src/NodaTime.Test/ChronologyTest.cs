#region Copyright and license information
// Copyright 2001-2009 Stephen Colebourne
// Copyright 2009-2010 Jon Skeet
// 
// Licensed under the Apache License, Version 2.0 (the "License");
// you may not use this file except in compliance with the License.
// You may obtain a copy of the License at
// 
//     http://www.apache.org/licenses/LICENSE-2.0
// 
// Unless required by applicable law or agreed to in writing, software
// distributed under the License is distributed on an "AS IS" BASIS,
// WITHOUT WARRANTIES OR CONDITIONS OF ANY KIND, either express or implied.
// See the License for the specific language governing permissions and
// limitations under the License.
#endregion

using System;
using NodaTime.Calendars;
using NodaTime.TimeZones;
using NUnit.Framework;

namespace NodaTime.Test
{
    [TestFixture]
    public class ChronologyTest
    {
<<<<<<< HEAD
        private static readonly IDateTimeZone TestZone = new FixedDateTimeZone("tmp", Offset.Zero);
=======
        private static readonly DateTimeZone testZone = new FixedDateTimeZone("tmp", Offset.Zero);
>>>>>>> dd9caea1

        [Test]
        public void Construction_WithNullArguments_ThrowsArgumentNullException()
        {
            Assert.Throws<ArgumentNullException>(() => new Chronology(null, CalendarSystem.Iso));
            Assert.Throws<ArgumentNullException>(() => new Chronology(DateTimeZone.Utc, null));
        }

        [Test]
        public void Properties_Return_ConstructorArguments()
        {
            var subject = new Chronology(TestZone, GregorianCalendarSystem.Default);
            Assert.AreSame(TestZone, subject.Zone);
            Assert.AreSame(GregorianCalendarSystem.Default, subject.Calendar);
        }

        [Test]
<<<<<<< HEAD
        public void IsoForZone()
        {
            Chronology subject = Chronology.IsoForZone(TestZone);
            Assert.AreSame(TestZone, subject.Zone);
            Assert.AreSame(IsoCalendarSystem.Instance, subject.Calendar);
        }

        [Test]
        public void IsoForZone_WithNullZone_ThrowsArgumentNullException()
        {
            Assert.Throws<ArgumentNullException>(() => Chronology.IsoForZone(null));
        }

        [Test]
=======
>>>>>>> dd9caea1
        public void IsoUtc()
        {
            Assert.AreSame(DateTimeZone.Utc, Chronology.IsoUtc.Zone);
            Assert.AreSame(CalendarSystem.Iso, Chronology.IsoUtc.Calendar);
        }
    }
}<|MERGE_RESOLUTION|>--- conflicted
+++ resolved
@@ -1,73 +1,52 @@
-#region Copyright and license information
-// Copyright 2001-2009 Stephen Colebourne
-// Copyright 2009-2010 Jon Skeet
-// 
-// Licensed under the Apache License, Version 2.0 (the "License");
-// you may not use this file except in compliance with the License.
-// You may obtain a copy of the License at
-// 
-//     http://www.apache.org/licenses/LICENSE-2.0
-// 
-// Unless required by applicable law or agreed to in writing, software
-// distributed under the License is distributed on an "AS IS" BASIS,
-// WITHOUT WARRANTIES OR CONDITIONS OF ANY KIND, either express or implied.
-// See the License for the specific language governing permissions and
-// limitations under the License.
-#endregion
-
-using System;
-using NodaTime.Calendars;
-using NodaTime.TimeZones;
-using NUnit.Framework;
-
-namespace NodaTime.Test
-{
-    [TestFixture]
-    public class ChronologyTest
-    {
-<<<<<<< HEAD
-        private static readonly IDateTimeZone TestZone = new FixedDateTimeZone("tmp", Offset.Zero);
-=======
-        private static readonly DateTimeZone testZone = new FixedDateTimeZone("tmp", Offset.Zero);
->>>>>>> dd9caea1
-
-        [Test]
-        public void Construction_WithNullArguments_ThrowsArgumentNullException()
-        {
-            Assert.Throws<ArgumentNullException>(() => new Chronology(null, CalendarSystem.Iso));
-            Assert.Throws<ArgumentNullException>(() => new Chronology(DateTimeZone.Utc, null));
-        }
-
-        [Test]
-        public void Properties_Return_ConstructorArguments()
-        {
-            var subject = new Chronology(TestZone, GregorianCalendarSystem.Default);
-            Assert.AreSame(TestZone, subject.Zone);
-            Assert.AreSame(GregorianCalendarSystem.Default, subject.Calendar);
-        }
-
-        [Test]
-<<<<<<< HEAD
-        public void IsoForZone()
-        {
-            Chronology subject = Chronology.IsoForZone(TestZone);
-            Assert.AreSame(TestZone, subject.Zone);
-            Assert.AreSame(IsoCalendarSystem.Instance, subject.Calendar);
-        }
-
-        [Test]
-        public void IsoForZone_WithNullZone_ThrowsArgumentNullException()
-        {
-            Assert.Throws<ArgumentNullException>(() => Chronology.IsoForZone(null));
-        }
-
-        [Test]
-=======
->>>>>>> dd9caea1
-        public void IsoUtc()
-        {
-            Assert.AreSame(DateTimeZone.Utc, Chronology.IsoUtc.Zone);
-            Assert.AreSame(CalendarSystem.Iso, Chronology.IsoUtc.Calendar);
-        }
-    }
+#region Copyright and license information
+// Copyright 2001-2009 Stephen Colebourne
+// Copyright 2009-2010 Jon Skeet
+// 
+// Licensed under the Apache License, Version 2.0 (the "License");
+// you may not use this file except in compliance with the License.
+// You may obtain a copy of the License at
+// 
+//     http://www.apache.org/licenses/LICENSE-2.0
+// 
+// Unless required by applicable law or agreed to in writing, software
+// distributed under the License is distributed on an "AS IS" BASIS,
+// WITHOUT WARRANTIES OR CONDITIONS OF ANY KIND, either express or implied.
+// See the License for the specific language governing permissions and
+// limitations under the License.
+#endregion
+
+using System;
+using NodaTime.Calendars;
+using NodaTime.TimeZones;
+using NUnit.Framework;
+
+namespace NodaTime.Test
+{
+    [TestFixture]
+    public class ChronologyTest
+    {
+        private static readonly DateTimeZone TestZone = new FixedDateTimeZone("tmp", Offset.Zero);
+
+        [Test]
+        public void Construction_WithNullArguments_ThrowsArgumentNullException()
+        {
+            Assert.Throws<ArgumentNullException>(() => new Chronology(null, CalendarSystem.Iso));
+            Assert.Throws<ArgumentNullException>(() => new Chronology(DateTimeZone.Utc, null));
+        }
+
+        [Test]
+        public void Properties_Return_ConstructorArguments()
+        {
+            var subject = new Chronology(TestZone, GregorianCalendarSystem.Default);
+            Assert.AreSame(TestZone, subject.Zone);
+            Assert.AreSame(GregorianCalendarSystem.Default, subject.Calendar);
+        }
+
+        [Test]
+        public void IsoUtc()
+        {
+            Assert.AreSame(DateTimeZone.Utc, Chronology.IsoUtc.Zone);
+            Assert.AreSame(CalendarSystem.Iso, Chronology.IsoUtc.Calendar);
+        }
+    }
 }