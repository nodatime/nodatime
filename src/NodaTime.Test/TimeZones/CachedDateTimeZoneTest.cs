#region Copyright and license information

// Copyright 2001-2010 Stephen Colebourne
// Copyright 2010 Jon Skeet
// 
// Licensed under the Apache License, Version 2.0 (the "License");
// you may not use this file except in compliance with the License.
// You may obtain a copy of the License at
// 
//     http://www.apache.org/licenses/LICENSE-2.0
// 
// Unless required by applicable law or agreed to in writing, software
// distributed under the License is distributed on an "AS IS" BASIS,
// WITHOUT WARRANTIES OR CONDITIONS OF ANY KIND, either express or implied.
// See the License for the specific language governing permissions and
// limitations under the License.

#endregion

using NodaTime.TimeZones;
using NUnit.Framework;

namespace NodaTime.Test.TimeZones
{
    [TestFixture]
    public class CachedDateTimeZoneTest
    {
        #region Setup/Teardown

        [SetUp]
        public void Setup()
        {
            this.timeZone = DateTimeZones.ForId("America/Los_Angeles") as CachedDateTimeZone;
            if (this.timeZone == null)
            {
                Assert.Fail(@"The America/Los_Angeles time zone does not contain a CachedDateTimeZone.");
            }
            this.summer = new ZonedDateTime(2010, 6, 1, 0, 0, 0, DateTimeZones.Utc).ToInstant();
        }

        #endregion

        private CachedDateTimeZone timeZone;
        private Instant summer;

        [Test]
        public void GetZoneIntervalInstant_NotNull()
        {
            var actual = this.timeZone.GetZoneInterval(this.summer);
            Assert.IsNotNull(actual);
        }

        [Test]
        public void GetZoneIntervalInstant_RepeatedCallsReturnDifferentObject()
        {
            var actual = this.timeZone.GetZoneInterval(Instant.UnixEpoch);
            for (int i = 0; i < CachedDateTimeZone.CachedUsingMruList.CacheSize + 1; i++)
            {
                var instant = Instant.UnixEpoch + Duration.StandardWeeks(52 * (i + 1));
                Assert.IsNotNull(this.timeZone.GetZoneInterval(instant));
            }
            var newPeriod = this.timeZone.GetZoneInterval(this.summer);
            Assert.AreNotSame(actual, newPeriod);
        }

        [Test]
        public void GetZoneIntervalInstant_RepeatedCallsReturnSameObject()
        {
<<<<<<< HEAD
            var actual = this.timeZone.GetZoneInterval(this.summer);
            for (int i = 0; i < 100; i++)
            {
                var newPeriod = this.timeZone.GetZoneInterval(this.summer);
                Assert.AreSame(actual, newPeriod);
            }
=======
            var cached = DateTimeZones.ForId("Europe/Paris");
            var uncached = cached.Uncached();
            Instant summer = Instant.FromUtc(2010, 6, 1, 0, 0);
            Instant nextTransitionTick = uncached.NextTransition(summer).Value.Instant;
            Assert.AreEqual(uncached.PreviousTransition(nextTransitionTick),
                cached.PreviousTransition(nextTransitionTick));
>>>>>>> bf7bc0e0
        }

        [Test]
        public void GetZoneIntervalInstant_RepeatedCallsReturnSameObjectWithOthersInterspersed()
        {
<<<<<<< HEAD
            var actual = this.timeZone.GetZoneInterval(this.summer);
            Assert.IsNotNull(this.timeZone.GetZoneInterval(Instant.UnixEpoch));
            Assert.IsNotNull(this.timeZone.GetZoneInterval(Instant.UnixEpoch + Duration.StandardWeeks(2000)));
            Assert.IsNotNull(this.timeZone.GetZoneInterval(Instant.UnixEpoch + Duration.StandardWeeks(3000)));
            Assert.IsNotNull(this.timeZone.GetZoneInterval(Instant.UnixEpoch + Duration.StandardWeeks(4000)));
            var newPeriod = this.timeZone.GetZoneInterval(this.summer);
            Assert.AreSame(actual, newPeriod);
=======
            // This fails with naive caching
            var cached = DateTimeZones.ForId("Europe/Paris");
            var uncached = cached.Uncached();
            Instant summer = Instant.FromUtc(2010, 6, 1, 0, 0);
            Instant nextTransitionTick = uncached.NextTransition(summer).Value.Instant;
            Assert.AreEqual(uncached.PreviousTransition(nextTransitionTick + Duration.One),
                cached.PreviousTransition(nextTransitionTick + Duration.One));
>>>>>>> bf7bc0e0
        }
    }
}<|MERGE_RESOLUTION|>--- conflicted
+++ resolved
@@ -1,108 +1,89 @@
-#region Copyright and license information
-
-// Copyright 2001-2010 Stephen Colebourne
-// Copyright 2010 Jon Skeet
-// 
-// Licensed under the Apache License, Version 2.0 (the "License");
-// you may not use this file except in compliance with the License.
-// You may obtain a copy of the License at
-// 
-//     http://www.apache.org/licenses/LICENSE-2.0
-// 
-// Unless required by applicable law or agreed to in writing, software
-// distributed under the License is distributed on an "AS IS" BASIS,
-// WITHOUT WARRANTIES OR CONDITIONS OF ANY KIND, either express or implied.
-// See the License for the specific language governing permissions and
-// limitations under the License.
-
-#endregion
-
-using NodaTime.TimeZones;
-using NUnit.Framework;
-
-namespace NodaTime.Test.TimeZones
-{
-    [TestFixture]
-    public class CachedDateTimeZoneTest
-    {
-        #region Setup/Teardown
-
-        [SetUp]
-        public void Setup()
-        {
-            this.timeZone = DateTimeZones.ForId("America/Los_Angeles") as CachedDateTimeZone;
-            if (this.timeZone == null)
-            {
-                Assert.Fail(@"The America/Los_Angeles time zone does not contain a CachedDateTimeZone.");
-            }
-            this.summer = new ZonedDateTime(2010, 6, 1, 0, 0, 0, DateTimeZones.Utc).ToInstant();
-        }
-
-        #endregion
-
-        private CachedDateTimeZone timeZone;
-        private Instant summer;
-
-        [Test]
-        public void GetZoneIntervalInstant_NotNull()
-        {
-            var actual = this.timeZone.GetZoneInterval(this.summer);
-            Assert.IsNotNull(actual);
-        }
-
-        [Test]
-        public void GetZoneIntervalInstant_RepeatedCallsReturnDifferentObject()
-        {
-            var actual = this.timeZone.GetZoneInterval(Instant.UnixEpoch);
-            for (int i = 0; i < CachedDateTimeZone.CachedUsingMruList.CacheSize + 1; i++)
-            {
-                var instant = Instant.UnixEpoch + Duration.StandardWeeks(52 * (i + 1));
-                Assert.IsNotNull(this.timeZone.GetZoneInterval(instant));
-            }
-            var newPeriod = this.timeZone.GetZoneInterval(this.summer);
-            Assert.AreNotSame(actual, newPeriod);
-        }
-
-        [Test]
-        public void GetZoneIntervalInstant_RepeatedCallsReturnSameObject()
-        {
-<<<<<<< HEAD
-            var actual = this.timeZone.GetZoneInterval(this.summer);
-            for (int i = 0; i < 100; i++)
-            {
-                var newPeriod = this.timeZone.GetZoneInterval(this.summer);
-                Assert.AreSame(actual, newPeriod);
-            }
-=======
-            var cached = DateTimeZones.ForId("Europe/Paris");
-            var uncached = cached.Uncached();
-            Instant summer = Instant.FromUtc(2010, 6, 1, 0, 0);
-            Instant nextTransitionTick = uncached.NextTransition(summer).Value.Instant;
-            Assert.AreEqual(uncached.PreviousTransition(nextTransitionTick),
-                cached.PreviousTransition(nextTransitionTick));
->>>>>>> bf7bc0e0
-        }
-
-        [Test]
-        public void GetZoneIntervalInstant_RepeatedCallsReturnSameObjectWithOthersInterspersed()
-        {
-<<<<<<< HEAD
-            var actual = this.timeZone.GetZoneInterval(this.summer);
-            Assert.IsNotNull(this.timeZone.GetZoneInterval(Instant.UnixEpoch));
-            Assert.IsNotNull(this.timeZone.GetZoneInterval(Instant.UnixEpoch + Duration.StandardWeeks(2000)));
-            Assert.IsNotNull(this.timeZone.GetZoneInterval(Instant.UnixEpoch + Duration.StandardWeeks(3000)));
-            Assert.IsNotNull(this.timeZone.GetZoneInterval(Instant.UnixEpoch + Duration.StandardWeeks(4000)));
-            var newPeriod = this.timeZone.GetZoneInterval(this.summer);
-            Assert.AreSame(actual, newPeriod);
-=======
-            // This fails with naive caching
-            var cached = DateTimeZones.ForId("Europe/Paris");
-            var uncached = cached.Uncached();
-            Instant summer = Instant.FromUtc(2010, 6, 1, 0, 0);
-            Instant nextTransitionTick = uncached.NextTransition(summer).Value.Instant;
-            Assert.AreEqual(uncached.PreviousTransition(nextTransitionTick + Duration.One),
-                cached.PreviousTransition(nextTransitionTick + Duration.One));
->>>>>>> bf7bc0e0
-        }
-    }
+#region Copyright and license information
+
+// Copyright 2001-2010 Stephen Colebourne
+// Copyright 2010 Jon Skeet
+// 
+// Licensed under the Apache License, Version 2.0 (the "License");
+// you may not use this file except in compliance with the License.
+// You may obtain a copy of the License at
+// 
+//     http://www.apache.org/licenses/LICENSE-2.0
+// 
+// Unless required by applicable law or agreed to in writing, software
+// distributed under the License is distributed on an "AS IS" BASIS,
+// WITHOUT WARRANTIES OR CONDITIONS OF ANY KIND, either express or implied.
+// See the License for the specific language governing permissions and
+// limitations under the License.
+
+#endregion
+
+using NodaTime.TimeZones;
+using NUnit.Framework;
+
+namespace NodaTime.Test.TimeZones
+{
+    [TestFixture]
+    public class CachedDateTimeZoneTest
+    {
+        #region Setup/Teardown
+
+        [SetUp]
+        public void Setup()
+        {
+            this.timeZone = DateTimeZones.ForId("America/Los_Angeles") as CachedDateTimeZone;
+            if (this.timeZone == null)
+            Instant summer = Instant.FromUtc(2010, 6, 1, 0, 0);
+                Assert.Fail(@"The America/Los_Angeles time zone does not contain a CachedDateTimeZone.");
+            }
+            this.summer = new ZonedDateTime(2010, 6, 1, 0, 0, 0, DateTimeZones.Utc).ToInstant();
+        }
+
+        #endregion
+
+        private CachedDateTimeZone timeZone;
+        private Instant summer;
+
+        [Test]
+        public void GetZoneIntervalInstant_NotNull()
+        {
+            var actual = this.timeZone.GetZoneInterval(this.summer);
+            Assert.IsNotNull(actual);
+        }
+
+        [Test]
+        public void GetZoneIntervalInstant_RepeatedCallsReturnDifferentObject()
+        {
+            var actual = this.timeZone.GetZoneInterval(Instant.UnixEpoch);
+            for (int i = 0; i < CachedDateTimeZone.CachedUsingMruList.CacheSize + 1; i++)
+            {
+                var instant = Instant.UnixEpoch + Duration.StandardWeeks(52 * (i + 1));
+                Assert.IsNotNull(this.timeZone.GetZoneInterval(instant));
+            }
+            var newPeriod = this.timeZone.GetZoneInterval(this.summer);
+            Assert.AreNotSame(actual, newPeriod);
+        }
+
+        [Test]
+        public void GetZoneIntervalInstant_RepeatedCallsReturnSameObject()
+        {
+            var actual = this.timeZone.GetZoneInterval(this.summer);
+            for (int i = 0; i < 100; i++)
+            {
+                var newPeriod = this.timeZone.GetZoneInterval(this.summer);
+                Assert.AreSame(actual, newPeriod);
+            }
+        }
+
+        [Test]
+        public void GetZoneIntervalInstant_RepeatedCallsReturnSameObjectWithOthersInterspersed()
+        {
+            var actual = this.timeZone.GetZoneInterval(this.summer);
+            Assert.IsNotNull(this.timeZone.GetZoneInterval(Instant.UnixEpoch));
+            Assert.IsNotNull(this.timeZone.GetZoneInterval(Instant.UnixEpoch + Duration.StandardWeeks(2000)));
+            Assert.IsNotNull(this.timeZone.GetZoneInterval(Instant.UnixEpoch + Duration.StandardWeeks(3000)));
+            Assert.IsNotNull(this.timeZone.GetZoneInterval(Instant.UnixEpoch + Duration.StandardWeeks(4000)));
+            var newPeriod = this.timeZone.GetZoneInterval(this.summer);
+            Assert.AreSame(actual, newPeriod);
+        }
+    }
 }