#region Copyright and license information
// Copyright 2001-2009 Stephen Colebourne
// Copyright 2009 Jon Skeet
// 
// Licensed under the Apache License, Version 2.0 (the "License");
// you may not use this file except in compliance with the License.
// You may obtain a copy of the License at
// 
//     http://www.apache.org/licenses/LICENSE-2.0
// 
// Unless required by applicable law or agreed to in writing, software
// distributed under the License is distributed on an "AS IS" BASIS,
// WITHOUT WARRANTIES OR CONDITIONS OF ANY KIND, either express or implied.
// See the License for the specific language governing permissions and
// limitations under the License.
#endregion

using NUnit.Framework;

namespace NodaTime.Test
{
    partial class DurationTest
    {
        private const long StartTicks = 123456789L;
        private const long EndTicks = 987654321L;
        private static readonly Instant Start = new Instant(StartTicks);
        private static readonly Instant End = new Instant(EndTicks);

        [Test]
        public void Zero()
        {
            Duration test = Duration.Zero;
            Assert.AreEqual(0, test.Ticks);
        }

        [Test]
        public void Factory_StandardDays()
        {
            Duration test = Duration.FromStandardDays(1);
            Assert.AreEqual(1 * NodaConstants.TicksPerDay, test.Ticks);

            test = Duration.FromStandardDays(2);
            Assert.AreEqual(2 * NodaConstants.TicksPerDay, test.Ticks);

            test = Duration.FromStandardDays(0);
            Assert.AreEqual(Duration.Zero, test);
        }

        [Test]
        public void Factory_StandardHours()
        {
            Duration test = Duration.FromHours(1);
            Assert.AreEqual(1 * NodaConstants.TicksPerHour, test.Ticks);

            test = Duration.FromHours(2);
            Assert.AreEqual(2 * NodaConstants.TicksPerHour, test.Ticks);

            test = Duration.FromHours(0);
            Assert.AreEqual(Duration.Zero, test);
        }

        [Test]
        public void Factory_StandardMinutes()
        {
            Duration test = Duration.FromMinutes(1);
            Assert.AreEqual(1 * NodaConstants.TicksPerMinute, test.Ticks);

            test = Duration.FromMinutes(2);
            Assert.AreEqual(2 * NodaConstants.TicksPerMinute, test.Ticks);

            test = Duration.FromMinutes(0);
            Assert.AreEqual(Duration.Zero, test);
        }

        [Test]
        public void Factory_StandardSeconds()
        {
            Duration test = Duration.FromSeconds(1);
            Assert.AreEqual(1 * NodaConstants.TicksPerSecond, test.Ticks);

            test = Duration.FromSeconds(2);
            Assert.AreEqual(2 * NodaConstants.TicksPerSecond, test.Ticks);

            test = Duration.FromSeconds(0);
            Assert.AreEqual(Duration.Zero, test);
        }

        [Test]
        public void Factory_Milliseconds()
        {
            Duration test = Duration.FromMilliseconds(1);
            Assert.AreEqual(1 * NodaConstants.TicksPerMillisecond, test.Ticks);

            test = Duration.FromMilliseconds(2);
            Assert.AreEqual(2 * NodaConstants.TicksPerMillisecond, test.Ticks);

            test = Duration.FromMilliseconds(0);
            Assert.AreEqual(Duration.Zero, test);
        }

        [Test]
        public void ConstructFrom_Int64()
        {
<<<<<<< HEAD
            const long length = 4 * NodaConstants.TicksPerDay +
                                5 * NodaConstants.TicksPerHour +
                                6 * NodaConstants.TicksPerMinute +
                                7 * NodaConstants.TicksPerSecond +
                                8 * NodaConstants.TicksPerMillisecond + 9;
            var test = new Duration(length);
=======
            long length = 4 * NodaConstants.TicksPerDay + 5 * NodaConstants.TicksPerHour + 6 * NodaConstants.TicksPerMinute + 7 * NodaConstants.TicksPerSecond +
                          8 * NodaConstants.TicksPerMillisecond + 9;
            Duration test = new Duration(length);
>>>>>>> dd9caea1
            Assert.AreEqual(length, test.Ticks);
        }

        [Test]
        public void ConstructFrom_TickEndPoints()
        {
            var test = new Duration(StartTicks, EndTicks);
            Assert.AreEqual(EndTicks - StartTicks, test.Ticks);
        }

        [Test]
        public void ConstructFrom_InstantEndPoints()
        {
            var test = new Duration(Start, End);
            Assert.AreEqual(End.Ticks - Start.Ticks, test.Ticks);
        }

        [Test]
        public void ConstructFrom_Interval()
        {
            var interval = new Interval(Start, End);
            var test = new Duration(interval);
            Assert.AreEqual(End.Ticks - Start.Ticks, test.Ticks);
        }
    }
}<|MERGE_RESOLUTION|>--- conflicted
+++ resolved
@@ -1,141 +1,132 @@
-#region Copyright and license information
-// Copyright 2001-2009 Stephen Colebourne
-// Copyright 2009 Jon Skeet
-// 
-// Licensed under the Apache License, Version 2.0 (the "License");
-// you may not use this file except in compliance with the License.
-// You may obtain a copy of the License at
-// 
-//     http://www.apache.org/licenses/LICENSE-2.0
-// 
-// Unless required by applicable law or agreed to in writing, software
-// distributed under the License is distributed on an "AS IS" BASIS,
-// WITHOUT WARRANTIES OR CONDITIONS OF ANY KIND, either express or implied.
-// See the License for the specific language governing permissions and
-// limitations under the License.
-#endregion
-
-using NUnit.Framework;
-
-namespace NodaTime.Test
-{
-    partial class DurationTest
-    {
-        private const long StartTicks = 123456789L;
-        private const long EndTicks = 987654321L;
-        private static readonly Instant Start = new Instant(StartTicks);
-        private static readonly Instant End = new Instant(EndTicks);
-
-        [Test]
-        public void Zero()
-        {
-            Duration test = Duration.Zero;
-            Assert.AreEqual(0, test.Ticks);
-        }
-
-        [Test]
-        public void Factory_StandardDays()
-        {
-            Duration test = Duration.FromStandardDays(1);
-            Assert.AreEqual(1 * NodaConstants.TicksPerDay, test.Ticks);
-
-            test = Duration.FromStandardDays(2);
-            Assert.AreEqual(2 * NodaConstants.TicksPerDay, test.Ticks);
-
-            test = Duration.FromStandardDays(0);
-            Assert.AreEqual(Duration.Zero, test);
-        }
-
-        [Test]
-        public void Factory_StandardHours()
-        {
-            Duration test = Duration.FromHours(1);
-            Assert.AreEqual(1 * NodaConstants.TicksPerHour, test.Ticks);
-
-            test = Duration.FromHours(2);
-            Assert.AreEqual(2 * NodaConstants.TicksPerHour, test.Ticks);
-
-            test = Duration.FromHours(0);
-            Assert.AreEqual(Duration.Zero, test);
-        }
-
-        [Test]
-        public void Factory_StandardMinutes()
-        {
-            Duration test = Duration.FromMinutes(1);
-            Assert.AreEqual(1 * NodaConstants.TicksPerMinute, test.Ticks);
-
-            test = Duration.FromMinutes(2);
-            Assert.AreEqual(2 * NodaConstants.TicksPerMinute, test.Ticks);
-
-            test = Duration.FromMinutes(0);
-            Assert.AreEqual(Duration.Zero, test);
-        }
-
-        [Test]
-        public void Factory_StandardSeconds()
-        {
-            Duration test = Duration.FromSeconds(1);
-            Assert.AreEqual(1 * NodaConstants.TicksPerSecond, test.Ticks);
-
-            test = Duration.FromSeconds(2);
-            Assert.AreEqual(2 * NodaConstants.TicksPerSecond, test.Ticks);
-
-            test = Duration.FromSeconds(0);
-            Assert.AreEqual(Duration.Zero, test);
-        }
-
-        [Test]
-        public void Factory_Milliseconds()
-        {
-            Duration test = Duration.FromMilliseconds(1);
-            Assert.AreEqual(1 * NodaConstants.TicksPerMillisecond, test.Ticks);
-
-            test = Duration.FromMilliseconds(2);
-            Assert.AreEqual(2 * NodaConstants.TicksPerMillisecond, test.Ticks);
-
-            test = Duration.FromMilliseconds(0);
-            Assert.AreEqual(Duration.Zero, test);
-        }
-
-        [Test]
-        public void ConstructFrom_Int64()
-        {
-<<<<<<< HEAD
-            const long length = 4 * NodaConstants.TicksPerDay +
-                                5 * NodaConstants.TicksPerHour +
-                                6 * NodaConstants.TicksPerMinute +
-                                7 * NodaConstants.TicksPerSecond +
-                                8 * NodaConstants.TicksPerMillisecond + 9;
-            var test = new Duration(length);
-=======
-            long length = 4 * NodaConstants.TicksPerDay + 5 * NodaConstants.TicksPerHour + 6 * NodaConstants.TicksPerMinute + 7 * NodaConstants.TicksPerSecond +
-                          8 * NodaConstants.TicksPerMillisecond + 9;
-            Duration test = new Duration(length);
->>>>>>> dd9caea1
-            Assert.AreEqual(length, test.Ticks);
-        }
-
-        [Test]
-        public void ConstructFrom_TickEndPoints()
-        {
-            var test = new Duration(StartTicks, EndTicks);
-            Assert.AreEqual(EndTicks - StartTicks, test.Ticks);
-        }
-
-        [Test]
-        public void ConstructFrom_InstantEndPoints()
-        {
-            var test = new Duration(Start, End);
-            Assert.AreEqual(End.Ticks - Start.Ticks, test.Ticks);
-        }
-
-        [Test]
-        public void ConstructFrom_Interval()
-        {
-            var interval = new Interval(Start, End);
-            var test = new Duration(interval);
-            Assert.AreEqual(End.Ticks - Start.Ticks, test.Ticks);
-        }
-    }
+#region Copyright and license information
+// Copyright 2001-2009 Stephen Colebourne
+// Copyright 2009 Jon Skeet
+// 
+// Licensed under the Apache License, Version 2.0 (the "License");
+// you may not use this file except in compliance with the License.
+// You may obtain a copy of the License at
+// 
+//     http://www.apache.org/licenses/LICENSE-2.0
+// 
+// Unless required by applicable law or agreed to in writing, software
+// distributed under the License is distributed on an "AS IS" BASIS,
+// WITHOUT WARRANTIES OR CONDITIONS OF ANY KIND, either express or implied.
+// See the License for the specific language governing permissions and
+// limitations under the License.
+#endregion
+
+using NUnit.Framework;
+
+namespace NodaTime.Test
+{
+    partial class DurationTest
+    {
+        private const long StartTicks = 123456789L;
+        private const long EndTicks = 987654321L;
+        private static readonly Instant Start = new Instant(StartTicks);
+        private static readonly Instant End = new Instant(EndTicks);
+
+        [Test]
+        public void Zero()
+        {
+            Duration test = Duration.Zero;
+            Assert.AreEqual(0, test.Ticks);
+        }
+
+        [Test]
+        public void Factory_StandardDays()
+        {
+            Duration test = Duration.FromStandardDays(1);
+            Assert.AreEqual(1 * NodaConstants.TicksPerDay, test.Ticks);
+
+            test = Duration.FromStandardDays(2);
+            Assert.AreEqual(2 * NodaConstants.TicksPerDay, test.Ticks);
+
+            test = Duration.FromStandardDays(0);
+            Assert.AreEqual(Duration.Zero, test);
+        }
+
+        [Test]
+        public void Factory_StandardHours()
+        {
+            Duration test = Duration.FromHours(1);
+            Assert.AreEqual(1 * NodaConstants.TicksPerHour, test.Ticks);
+
+            test = Duration.FromHours(2);
+            Assert.AreEqual(2 * NodaConstants.TicksPerHour, test.Ticks);
+
+            test = Duration.FromHours(0);
+            Assert.AreEqual(Duration.Zero, test);
+        }
+
+        [Test]
+        public void Factory_StandardMinutes()
+        {
+            Duration test = Duration.FromMinutes(1);
+            Assert.AreEqual(1 * NodaConstants.TicksPerMinute, test.Ticks);
+
+            test = Duration.FromMinutes(2);
+            Assert.AreEqual(2 * NodaConstants.TicksPerMinute, test.Ticks);
+
+            test = Duration.FromMinutes(0);
+            Assert.AreEqual(Duration.Zero, test);
+        }
+
+        [Test]
+        public void Factory_StandardSeconds()
+        {
+            Duration test = Duration.FromSeconds(1);
+            Assert.AreEqual(1 * NodaConstants.TicksPerSecond, test.Ticks);
+
+            test = Duration.FromSeconds(2);
+            Assert.AreEqual(2 * NodaConstants.TicksPerSecond, test.Ticks);
+
+            test = Duration.FromSeconds(0);
+            Assert.AreEqual(Duration.Zero, test);
+        }
+
+        [Test]
+        public void Factory_Milliseconds()
+        {
+            Duration test = Duration.FromMilliseconds(1);
+            Assert.AreEqual(1 * NodaConstants.TicksPerMillisecond, test.Ticks);
+
+            test = Duration.FromMilliseconds(2);
+            Assert.AreEqual(2 * NodaConstants.TicksPerMillisecond, test.Ticks);
+
+            test = Duration.FromMilliseconds(0);
+            Assert.AreEqual(Duration.Zero, test);
+        }
+
+        [Test]
+        public void ConstructFrom_Int64()
+        {
+            long length = 4 * NodaConstants.TicksPerDay + 5 * NodaConstants.TicksPerHour + 6 * NodaConstants.TicksPerMinute + 7 * NodaConstants.TicksPerSecond +
+                                8 * NodaConstants.TicksPerMillisecond + 9;
+            var test = new Duration(length);
+            Assert.AreEqual(length, test.Ticks);
+        }
+
+        [Test]
+        public void ConstructFrom_TickEndPoints()
+        {
+            var test = new Duration(StartTicks, EndTicks);
+            Assert.AreEqual(EndTicks - StartTicks, test.Ticks);
+        }
+
+        [Test]
+        public void ConstructFrom_InstantEndPoints()
+        {
+            var test = new Duration(Start, End);
+            Assert.AreEqual(End.Ticks - Start.Ticks, test.Ticks);
+        }
+
+        [Test]
+        public void ConstructFrom_Interval()
+        {
+            var interval = new Interval(Start, End);
+            var test = new Duration(interval);
+            Assert.AreEqual(End.Ticks - Start.Ticks, test.Ticks);
+        }
+    }
 }