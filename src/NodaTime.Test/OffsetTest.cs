--- conflicted
+++ resolved
@@ -1,130 +1,78 @@
-#region Copyright and license information
-// Copyright 2001-2009 Stephen Colebourne
-// Copyright 2009-2010 Jon Skeet
-// 
-// Licensed under the Apache License, Version 2.0 (the "License");
-// you may not use this file except in compliance with the License.
-// You may obtain a copy of the License at
-// 
-//     http://www.apache.org/licenses/LICENSE-2.0
-// 
-// Unless required by applicable law or agreed to in writing, software
-// distributed under the License is distributed on an "AS IS" BASIS,
-// WITHOUT WARRANTIES OR CONDITIONS OF ANY KIND, either express or implied.
-// See the License for the specific language governing permissions and
-// limitations under the License.
-#endregion
-
-using System.Globalization;
-using NUnit.Framework;
-using System;
-
-namespace NodaTime.Test
-{
-    [TestFixture]
-    public partial class OffsetTest
-    {
-        private static readonly Offset ThreeHours = MakeOffset(3, 0, 0, 0);
-        // private Offset threeHoursPrime = MakeOffset(3, 0, 0, 0);
-        private static readonly Offset NegativeThreeHours = MakeOffset(-3, 0, 0, 0);
-        private static readonly Offset NegativeTwelveHours = MakeOffset(-12, 0, 0, 0);
-        private static readonly Offset HmsfOffset = MakeOffset(5, 12, 34, 567);
-        private static readonly Offset HmsOffset = MakeOffset(5, 12, 34, 0);
-        private static readonly Offset HmOffset = MakeOffset(5, 12, 0, 0);
-        private static readonly Offset HOffset = MakeOffset(5, 0, 0, 0);
-        private static readonly Offset Full = MakeOffset(5, 6, 7, 8);
-        private static readonly Offset OneFractional = MakeOffset(1, 1, 1, 400);
-        private static readonly Offset TwoFractional = MakeOffset(1, 1, 1, 450);
-        private static readonly Offset ThreeFractional = MakeOffset(1, 1, 1, 456);
-        private static readonly CultureInfo EnUs = new CultureInfo("en-US");
-        private static readonly CultureInfo FrFr = new CultureInfo("fr-FR");
-        private static readonly CultureInfo ItIt = new CultureInfo("it-IT");
-
-        private static Offset MakeOffset(int hours, int minutes, int seconds, int milliseconds)
-        {
-            int millis = (hours * NodaConstants.MillisecondsPerHour);
-            millis += (minutes * NodaConstants.MillisecondsPerMinute);
-            millis += (seconds * NodaConstants.MillisecondsPerSecond);
-            millis += milliseconds;
-            return Offset.FromMilliseconds(millis);
-        }
-<<<<<<< HEAD
-
-        [Test]
-        public void TestToString_InvalidFormat()
-        {
-            Assert.Throws<FormatException>(() => Offset.Zero.ToString("A"));
-        }
-
-        [Test]
-        public void TestToString_MinValue()
-        {
-            TestToStringBase(Offset.MinValue, "-PT23H59M59.999S", "-PT23H59M59.999S", "-PT23H59M");
-        }
-
-        [Test]
-        public void TestToString_MaxValue()
-        {
-            TestToStringBase(Offset.MaxValue, "+PT23H59M59.999S", "+PT23H59M59.999S", "+PT23H59M");
-        }
-
-        [Test]
-        public void TestToString_Zero()
-        {
-            TestToStringBase(Offset.Zero, "+PT0H", "+PT0H00M00.000S", "+PT0H00M");
-        }
-
-        [Test]
-        public void Max()
-        {
-            Offset x = Offset.FromMilliseconds(100);
-            Offset y = Offset.FromMilliseconds(200);
-            Assert.AreEqual(y, Offset.Max(x, y));
-            Assert.AreEqual(y, Offset.Max(y, x));
-            Assert.AreEqual(x, Offset.Max(x, Offset.MinValue));
-            Assert.AreEqual(x, Offset.Max(Offset.MinValue, x));
-            Assert.AreEqual(Offset.MaxValue, Offset.Max(Offset.MaxValue, x));
-            Assert.AreEqual(Offset.MaxValue, Offset.Max(x, Offset.MaxValue));
-        }
-
-        [Test]
-        public void Min()
-        {
-            Offset x = Offset.FromMilliseconds(100);
-            Offset y = Offset.FromMilliseconds(200);
-            Assert.AreEqual(x, Offset.Min(x, y));
-            Assert.AreEqual(x, Offset.Min(y, x));
-            Assert.AreEqual(Offset.MinValue, Offset.Min(x, Offset.MinValue));
-            Assert.AreEqual(Offset.MinValue, Offset.Min(Offset.MinValue, x));
-            Assert.AreEqual(x, Offset.Min(Offset.MaxValue, x));
-            Assert.AreEqual(x, Offset.Min(x, Offset.MaxValue));
-        }
-
-        private static void TestToStringBase(Offset value, string gvalue, string lvalue, string svalue)
-        {
-            var actual = value.ToString();
-            Assert.AreEqual(gvalue, actual);
-            actual = value.ToString("G");
-            Assert.AreEqual(gvalue, actual);
-            actual = value.ToString("L");
-            Assert.AreEqual(lvalue, actual);
-            actual = value.ToString("S");
-            Assert.AreEqual(svalue, actual);
-            actual = value.ToString("S", CultureInfo.InvariantCulture);
-            Assert.AreEqual(svalue, actual);
-            actual = value.ToString(CultureInfo.InvariantCulture);
-            Assert.AreEqual(gvalue, actual);
-
-            actual = string.Format("{0}", value);
-            Assert.AreEqual(gvalue, actual);
-            actual = string.Format("{0:G}", value);
-            Assert.AreEqual(gvalue, actual);
-            actual = string.Format("{0:L}", value);
-            Assert.AreEqual(lvalue, actual);
-            actual = string.Format("{0:S}", value);
-            Assert.AreEqual(svalue, actual);
-        }
-=======
->>>>>>> 9ef8ea63
-    }
+#region Copyright and license information
+// Copyright 2001-2009 Stephen Colebourne
+// Copyright 2009-2010 Jon Skeet
+// 
+// Licensed under the Apache License, Version 2.0 (the "License");
+// you may not use this file except in compliance with the License.
+// You may obtain a copy of the License at
+// 
+//     http://www.apache.org/licenses/LICENSE-2.0
+// 
+// Unless required by applicable law or agreed to in writing, software
+// distributed under the License is distributed on an "AS IS" BASIS,
+// WITHOUT WARRANTIES OR CONDITIONS OF ANY KIND, either express or implied.
+// See the License for the specific language governing permissions and
+// limitations under the License.
+#endregion
+
+using System.Globalization;
+using NUnit.Framework;
+using System;
+
+namespace NodaTime.Test
+{
+    [TestFixture]
+    public partial class OffsetTest
+    {
+        private static readonly Offset ThreeHours = MakeOffset(3, 0, 0, 0);
+        // private Offset threeHoursPrime = MakeOffset(3, 0, 0, 0);
+        private static readonly Offset NegativeThreeHours = MakeOffset(-3, 0, 0, 0);
+        private static readonly Offset NegativeTwelveHours = MakeOffset(-12, 0, 0, 0);
+        private static readonly Offset HmsfOffset = MakeOffset(5, 12, 34, 567);
+        private static readonly Offset HmsOffset = MakeOffset(5, 12, 34, 0);
+        private static readonly Offset HmOffset = MakeOffset(5, 12, 0, 0);
+        private static readonly Offset HOffset = MakeOffset(5, 0, 0, 0);
+        private static readonly Offset Full = MakeOffset(5, 6, 7, 8);
+        private static readonly Offset OneFractional = MakeOffset(1, 1, 1, 400);
+        private static readonly Offset TwoFractional = MakeOffset(1, 1, 1, 450);
+        private static readonly Offset ThreeFractional = MakeOffset(1, 1, 1, 456);
+        private static readonly CultureInfo EnUs = new CultureInfo("en-US");
+        private static readonly CultureInfo FrFr = new CultureInfo("fr-FR");
+        private static readonly CultureInfo ItIt = new CultureInfo("it-IT");
+
+        private static Offset MakeOffset(int hours, int minutes, int seconds, int milliseconds)
+        {
+            int millis = (hours * NodaConstants.MillisecondsPerHour);
+            millis += (minutes * NodaConstants.MillisecondsPerMinute);
+            millis += (seconds * NodaConstants.MillisecondsPerSecond);
+            millis += milliseconds;
+            return Offset.FromMilliseconds(millis);
+        }
+
+        [Test]
+        public void Max()
+        {
+            Offset x = Offset.FromMilliseconds(100);
+            Offset y = Offset.FromMilliseconds(200);
+            Assert.AreEqual(y, Offset.Max(x, y));
+            Assert.AreEqual(y, Offset.Max(y, x));
+            Assert.AreEqual(x, Offset.Max(x, Offset.MinValue));
+            Assert.AreEqual(x, Offset.Max(Offset.MinValue, x));
+            Assert.AreEqual(Offset.MaxValue, Offset.Max(Offset.MaxValue, x));
+            Assert.AreEqual(Offset.MaxValue, Offset.Max(x, Offset.MaxValue));
+        }
+
+        [Test]
+        public void Min()
+        {
+            Offset x = Offset.FromMilliseconds(100);
+            Offset y = Offset.FromMilliseconds(200);
+            Assert.AreEqual(x, Offset.Min(x, y));
+            Assert.AreEqual(x, Offset.Min(y, x));
+            Assert.AreEqual(Offset.MinValue, Offset.Min(x, Offset.MinValue));
+            Assert.AreEqual(Offset.MinValue, Offset.Min(Offset.MinValue, x));
+            Assert.AreEqual(x, Offset.Min(Offset.MaxValue, x));
+            Assert.AreEqual(x, Offset.Min(x, Offset.MaxValue));
+        }
+    }
 }